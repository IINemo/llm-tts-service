--- conflicted
+++ resolved
@@ -56,7 +56,6 @@
         description="Step-by-step generation with PRM scoring",
     ),
     StrategyInfo(
-<<<<<<< HEAD
         name="phi_decoding",
         class_name="PhiDecoding",
         module_path="llm_tts/strategies/phi.py",
@@ -65,7 +64,8 @@
             "test_phi_decoding.py",  # Strategy logic tests
         ],
         description="Phi decoding",
-=======
+    ),
+    StrategyInfo(
         name="tree_of_thoughts",
         class_name="StrategyTreeOfThoughts",
         module_path="llm_tts/strategies/tree_of_thoughts/strategy.py",
@@ -74,7 +74,6 @@
             "test_tree_of_thoughts.py",  # Strategy logic and integration tests
         ],
         description="Beam search with LLM-based state evaluation",
->>>>>>> 7f7eec79
     ),
     # TODO: Add tests for self_consistency strategy
     # StrategyInfo(
