--- conflicted
+++ resolved
@@ -56,7 +56,6 @@
         description="Step-by-step generation with PRM scoring",
     ),
     StrategyInfo(
-<<<<<<< HEAD
         name="tree_of_thoughts",
         class_name="StrategyTreeOfThoughts",
         module_path="llm_tts/strategies/tree_of_thoughts/strategy.py",
@@ -65,7 +64,8 @@
             "test_tree_of_thoughts.py",  # Strategy logic and integration tests
         ],
         description="Beam search with LLM-based state evaluation",
-=======
+    ),
+    StrategyInfo(
         name="offline_best_of_n",
         class_name="StrategyOfflineBestOfN",
         module_path="llm_tts/strategies/strategy_offline_best_of_n.py",
@@ -84,7 +84,6 @@
             "test_cot_uq.py",  # Strategy logic tests
         ],
         description="CoT-UQ strategy",
->>>>>>> 5ef6554d
     ),
     # TODO: Add tests for self_consistency strategy
     # StrategyInfo(
