--- conflicted
+++ resolved
@@ -56,7 +56,6 @@
         description="Step-by-step generation with PRM scoring",
     ),
     StrategyInfo(
-<<<<<<< HEAD
         name="uncert_cot",
         class_name="StrategyUncertaintyCoT",
         module_path="llm_tts/strategies/strategy_uncertainty_cot.py",
@@ -65,7 +64,8 @@
             "test_uncert_cot.py",
         ],
         description="Uncertainty-guided chain-of-thought with PD",
-=======
+    ),
+    StrategyInfo(
         name="phi_decoding",
         class_name="PhiDecoding",
         module_path="llm_tts/strategies/phi.py",
@@ -74,7 +74,6 @@
             "test_phi_decoding.py",  # Strategy logic tests
         ],
         description="Phi decoding",
->>>>>>> 38d9132e
     ),
     StrategyInfo(
         name="tree_of_thoughts",
