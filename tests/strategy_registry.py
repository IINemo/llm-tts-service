"""
Strategy Registry and Test Validation

This module maintains a registry of all TTS strategies and validates
that each strategy has corresponding tests.

Usage:
    python tests/strategy_registry.py --validate
"""

import sys
from dataclasses import dataclass
from pathlib import Path
from typing import List, Optional


@dataclass
class StrategyInfo:
    """Information about a registered strategy"""

    name: str  # Strategy name (e.g., "deepconf")
    class_name: str  # Class name in code (e.g., "StrategyDeepConf")
    module_path: str  # Path to strategy module
    test_dir: str  # Path to test directory
    required_tests: List[str]  # Required test files
    description: str  # Brief description


# ============================================================================
# STRATEGY REGISTRY
# ============================================================================
# ADD YOUR STRATEGY HERE when implementing a new strategy
# This ensures tests are required before merging

REGISTERED_STRATEGIES = [
    StrategyInfo(
        name="deepconf",
        class_name="StrategyDeepConf",
        module_path="llm_tts/strategies/deepconf/strategy.py",
        test_dir="tests/deepconf",
        required_tests=[
            "test_deepconf_accurate.py",  # Unit tests (pytest)
            "test_online_mode.py",  # Online mode tests (pytest)
            # Note: test_deepconf_math.py is a standalone script, not pytest
        ],
        description="Confidence-based test-time scaling with trace filtering",
    ),
    StrategyInfo(
        name="online_best_of_n",
        class_name="StrategyOnlineBestOfN",
        module_path="llm_tts/strategies/strategy_online_best_of_n.py",
        test_dir="tests/online_best_of_n",
        required_tests=[
            "test_online_best_of_n.py",  # Strategy logic tests
        ],
        description="Step-by-step generation with PRM scoring",
    ),
    StrategyInfo(
<<<<<<< HEAD
        name="adaptive_scaling_best_of_n",
        class_name="AdaptiveScalingBestOfN",
        module_path="llm_tts/strategies/adaptive_scaling_best_of_n.py",
        test_dir="tests/adaptive_scaling_best_of_n",
        required_tests=[
            "test_adaptive_scaling.py",
        ],
        description="Adaptive scaling best-of-n strategy",
=======
        name="uncert_cot",
        class_name="StrategyUncertaintyCoT",
        module_path="llm_tts/strategies/strategy_uncertainty_cot.py",
        test_dir="tests/uncert_cot",
        required_tests=[
            "test_uncert_cot.py",
        ],
        description="Uncertainty-guided chain-of-thought with PD",
    ),
    StrategyInfo(
        name="phi_decoding",
        class_name="PhiDecoding",
        module_path="llm_tts/strategies/phi.py",
        test_dir="tests/phi_decoding",
        required_tests=[
            "test_phi_decoding.py",  # Strategy logic tests
        ],
        description="Phi decoding",
>>>>>>> 997a3920
    ),
    StrategyInfo(
        name="tree_of_thoughts",
        class_name="StrategyTreeOfThoughts",
        module_path="llm_tts/strategies/tree_of_thoughts/strategy.py",
        test_dir="tests/tree_of_thoughts",
        required_tests=[
            "test_tree_of_thoughts.py",  # Strategy logic and integration tests
        ],
        description="Beam search with LLM-based state evaluation",
    ),
    # TODO: Add tests for self_consistency strategy
    # StrategyInfo(
    #     name="self_consistency",
    #     class_name="StrategySelfConsistency",
    #     module_path="llm_tts/strategies/strategy_self_consistency.py",
    #     test_dir="tests/self_consistency",
    #     required_tests=[
    #         "test_self_consistency.py",
    #     ],
    #     description="Majority voting across multiple reasoning paths",
    # ),
    # TODO: Add tests for chain_of_thought strategy
    # StrategyInfo(
    #     name="chain_of_thought",
    #     class_name="StrategyChainOfThought",
    #     module_path="llm_tts/strategies/strategy_chain_of_thought.py",
    #     test_dir="tests/chain_of_thought",
    #     required_tests=[
    #         "test_chain_of_thought.py",
    #     ],
    #     description="Single-pass step-by-step reasoning",
    # ),
]


# ============================================================================
# VALIDATION FUNCTIONS
# ============================================================================


def validate_strategy(strategy: StrategyInfo, repo_root: Path) -> List[str]:
    """
    Validate that a strategy has all required components.

    Args:
        strategy: Strategy information
        repo_root: Path to repository root

    Returns:
        List of error messages (empty if valid)
    """
    errors = []

    # Check strategy module exists
    strategy_path = repo_root / strategy.module_path
    if not strategy_path.exists():
        errors.append(
            f"❌ Strategy module not found: {strategy.module_path}\n"
            f"   Expected at: {strategy_path}"
        )

    # Check test directory exists
    test_dir = repo_root / strategy.test_dir
    if not test_dir.exists():
        errors.append(
            f"❌ Test directory not found: {strategy.test_dir}\n"
            f"   Expected at: {test_dir}\n"
            f"   Create with: mkdir -p {strategy.test_dir}"
        )
        return errors  # No point checking test files if dir doesn't exist

    # Check each required test file exists
    for test_file in strategy.required_tests:
        test_path = test_dir / test_file
        if not test_path.exists():
            errors.append(
                f"❌ Required test file missing: {strategy.test_dir}/{test_file}\n"
                f"   Expected at: {test_path}\n"
                f"   Create with: touch {test_path}"
            )

    # Check test files have actual test functions
    if test_dir.exists():
        for test_file in strategy.required_tests:
            test_path = test_dir / test_file
            if test_path.exists():
                content = test_path.read_text()
                if "def test_" not in content:
                    errors.append(
                        f"⚠️  Test file has no test functions: {strategy.test_dir}/{test_file}\n"
                        f"   Add at least one function starting with 'def test_'"
                    )

    return errors


def validate_all_strategies(repo_root: Optional[Path] = None) -> bool:
    """
    Validate all registered strategies have required tests.

    Args:
        repo_root: Path to repository root (auto-detected if None)

    Returns:
        True if all strategies are valid, False otherwise
    """
    if repo_root is None:
        # Auto-detect repo root (assume script is in tests/)
        repo_root = Path(__file__).parent.parent

    print("=" * 80)
    print("STRATEGY REGISTRY VALIDATION")
    print("=" * 80)
    print(f"\nRepository root: {repo_root}")
    print(f"Registered strategies: {len(REGISTERED_STRATEGIES)}\n")

    all_valid = True
    all_errors = []

    for strategy in REGISTERED_STRATEGIES:
        print(f"\n📋 Validating: {strategy.name}")
        print(f"   Class: {strategy.class_name}")
        print(f"   Module: {strategy.module_path}")
        print(f"   Tests: {strategy.test_dir}")

        errors = validate_strategy(strategy, repo_root)

        if errors:
            all_valid = False
            print(f"\n   ❌ FAILED - {len(errors)} error(s) found:")
            for error in errors:
                print(f"      {error}")
                all_errors.append(f"{strategy.name}: {error}")
        else:
            print("   ✅ PASSED - All required tests present")

    print("\n" + "=" * 80)
    if all_valid:
        print("✅ ALL STRATEGIES VALID")
        print("=" * 80)
        return True
    else:
        print("❌ VALIDATION FAILED")
        print("=" * 80)
        print(f"\nTotal errors: {len(all_errors)}")
        print("\nFix these issues before merging:\n")
        for error in all_errors:
            print(f"  • {error}")
        print("\nSee tests/README.md for testing guidelines")
        print("=" * 80)
        return False


def list_strategies():
    """List all registered strategies with details"""
    print("=" * 80)
    print("REGISTERED TTS STRATEGIES")
    print("=" * 80)
    print(f"\nTotal strategies: {len(REGISTERED_STRATEGIES)}\n")

    for i, strategy in enumerate(REGISTERED_STRATEGIES, 1):
        print(f"{i}. {strategy.name}")
        print(f"   Class: {strategy.class_name}")
        print(f"   Description: {strategy.description}")
        print(f"   Module: {strategy.module_path}")
        print(f"   Test dir: {strategy.test_dir}")
        print("   Required tests:")
        for test in strategy.required_tests:
            print(f"     - {test}")
        print()


def get_strategy_template(name: str) -> str:
    """
    Get a template for adding a new strategy to the registry.

    Args:
        name: Strategy name (e.g., "my_strategy")

    Returns:
        Python code to add to REGISTERED_STRATEGIES
    """
    class_name = "".join(word.capitalize() for word in name.split("_"))
    class_name = f"Strategy{class_name}"

    template = f"""
StrategyInfo(
    name="{name}",
    class_name="{class_name}",
    module_path="llm_tts/strategies/strategy_{name}.py",
    test_dir="tests/{name}",
    required_tests=[
        "test_{name}_logic.py",      # Unit tests (no API)
        "test_{name}_integration.py", # Integration tests (with API)
        "test_{name}_math.py",        # Math validation tests
    ],
    description="TODO: Brief description of {name} strategy",
),
"""
    return template


# ============================================================================
# CLI
# ============================================================================

if __name__ == "__main__":
    import argparse

    parser = argparse.ArgumentParser(
        description="Strategy Registry and Test Validation"
    )
    parser.add_argument(
        "--validate",
        action="store_true",
        help="Validate all strategies have required tests",
    )
    parser.add_argument(
        "--list", action="store_true", help="List all registered strategies"
    )
    parser.add_argument(
        "--template",
        metavar="NAME",
        help="Generate template for new strategy (e.g., my_strategy)",
    )
    parser.add_argument(
        "--repo-root",
        type=Path,
        help="Path to repository root (auto-detected if not provided)",
    )

    args = parser.parse_args()

    if args.list:
        list_strategies()
    elif args.template:
        print("Add this to REGISTERED_STRATEGIES in tests/strategy_registry.py:")
        print(get_strategy_template(args.template))
    elif args.validate:
        success = validate_all_strategies(args.repo_root)
        sys.exit(0 if success else 1)
    else:
        parser.print_help()
        print("\nExamples:")
        print("  python tests/strategy_registry.py --validate")
        print("  python tests/strategy_registry.py --list")
        print("  python tests/strategy_registry.py --template my_strategy")<|MERGE_RESOLUTION|>--- conflicted
+++ resolved
@@ -56,7 +56,6 @@
         description="Step-by-step generation with PRM scoring",
     ),
     StrategyInfo(
-<<<<<<< HEAD
         name="adaptive_scaling_best_of_n",
         class_name="AdaptiveScalingBestOfN",
         module_path="llm_tts/strategies/adaptive_scaling_best_of_n.py",
@@ -65,7 +64,8 @@
             "test_adaptive_scaling.py",
         ],
         description="Adaptive scaling best-of-n strategy",
-=======
+    )
+    StrategyInfo(
         name="uncert_cot",
         class_name="StrategyUncertaintyCoT",
         module_path="llm_tts/strategies/strategy_uncertainty_cot.py",
@@ -84,7 +84,6 @@
             "test_phi_decoding.py",  # Strategy logic tests
         ],
         description="Phi decoding",
->>>>>>> 997a3920
     ),
     StrategyInfo(
         name="tree_of_thoughts",
