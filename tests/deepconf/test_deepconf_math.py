#!/usr/bin/env python3
"""
Complex math tests for DeepConf strategy.

Run with:
    export OPENROUTER_API_KEY="your-key"
    python tests/test_deepconf_math.py

Options:
    --verbose, -v    Show full reasoning paths for each trace
    --budget, -b N   Number of traces per problem (default: 5)

Examples:
    # Standard run
    python tests/test_deepconf_math.py

    # Verbose mode with full reasoning
    python tests/test_deepconf_math.py --verbose

    # More traces for better accuracy
    python tests/test_deepconf_math.py --budget 10 --verbose
"""

<<<<<<< HEAD
import importlib.util
import logging
=======
>>>>>>> 0ef14950
import os
import sys

sys.path.insert(0, os.path.abspath("."))

<<<<<<< HEAD
=======
import importlib.util  # noqa: E402
import logging  # noqa: E402

>>>>>>> 0ef14950
# Import models normally
from llm_tts.models import create_model  # noqa: E402

# Import deepconf_strategy directly without triggering strategies/__init__.py
spec = importlib.util.spec_from_file_location(
    "llm_tts.strategies.deepconf_strategy", "llm_tts/strategies/deepconf_strategy.py"
)
deepconf_module = importlib.util.module_from_spec(spec)
sys.modules["llm_tts.strategies.deepconf_strategy"] = deepconf_module
spec.loader.exec_module(deepconf_module)
DeepConfStrategy = deepconf_module.DeepConfStrategy

logging.basicConfig(
    level=logging.INFO, format="%(asctime)s - %(levelname)s - %(message)s"
)
log = logging.getLogger(__name__)


# Test problems with expected answers
MATH_PROBLEMS = [
    {
        "problem": "Calculate 15^2 - 8^2. Put your answer in \\boxed{}.",
        "expected": "161",
        "description": "Difference of squares",
    },
    {
        "problem": (
            "A rectangle has length 12 cm and width 8 cm. "
            "What is its area in square centimeters? Put answer in \\boxed{}."
        ),
        "expected": "96",
        "description": "Rectangle area",
    },
    {
        "problem": (
            "If a train travels 120 km in 2 hours at constant speed, "
            "how far will it travel in 5 hours? Put answer in \\boxed{}."
        ),
        "expected": "300",
        "description": "Speed-distance problem",
    },
    {
        "problem": (
            "What is the sum of the first 10 positive integers (1+2+3+...+10)? "
            "Put answer in \\boxed{}."
        ),
        "expected": "55",
        "description": "Arithmetic series",
    },
    {
        "problem": "Calculate (3 + 4) * (5 + 6). Put your answer in \\boxed{}.",
        "expected": "77",
        "description": "Order of operations",
    },
]


def run_math_test(
    model, problem_data: dict, budget: int = 5, verbose: bool = False
) -> dict:
    """Run a single math problem through DeepConf

    Args:
        model: Model instance
        problem_data: Problem dict with 'problem', 'expected', 'description'
        budget: Number of traces to generate
        verbose: If True, log full reasoning paths
    """
    problem = problem_data["problem"]
    expected = problem_data["expected"]
    description = problem_data["description"]

    log.info("=" * 70)
    log.info(f"Problem: {description}")
    log.info(f"Question: {problem}")
    log.info(f"Expected: {expected}")
    log.info("=" * 70)

    strategy = DeepConfStrategy(
        model=model,
        budget=budget,
        window_size=16,
        temperature=0.7,
        max_tokens=500,
        filter_method="none",  # Use all traces
    )

    try:
        result = strategy.generate_trajectory(problem)

        selected = result["metadata"]["selected_answer"]
        confidence = result["metadata"]["confidence_score"]
        num_used = result["metadata"]["num_paths_used"]
        num_total = result["metadata"]["num_paths_generated"]

        is_correct = selected == expected

        # Log full reasoning paths if verbose
        if verbose:
            log.info("\n📝 Full Reasoning Paths:")
            log.info("-" * 70)
            for i, trace in enumerate(result["metadata"]["all_traces"], 1):
                log.info(f"\n🧠 Trace {i}/{num_total}:")
                log.info(f"   Answer: {trace.get('extracted_answer', 'N/A')}")
                log.info(f"   Min confidence: {trace.get('min_conf', 0):.3f}")
                log.info(f"   Tokens: {trace.get('num_tokens', 0)}")
                log.info("\n   Reasoning:")
                reasoning_text = trace.get("text", "")
                for line_num, line in enumerate(reasoning_text.split("\n"), 1):
                    if line.strip():
                        log.info(f"     {line_num:2d}: {line.strip()}")
                log.info("-" * 70)

        log.info("\n📊 Results:")
        log.info(f"   Selected answer: {selected}")
        log.info(f"   Expected answer: {expected}")
        log.info(f"   Correct: {'✅ YES' if is_correct else '❌ NO'}")
        log.info(f"   Confidence: {confidence:.3f}")
        log.info(f"   Traces used: {num_used}/{num_total}")

        if result["metadata"]["vote_distribution"]:
            log.info("   Vote distribution:")
            for ans, pct in sorted(
                result["metadata"]["vote_distribution"].items(),
                key=lambda x: x[1],
                reverse=True,
            ):
                log.info(f"     {ans}: {pct:.1f}%")

        return {
            "problem": description,
            "correct": is_correct,
            "selected": selected,
            "expected": expected,
            "confidence": confidence,
            "num_traces": num_total,
        }

    except Exception as e:
        log.error(f"❌ Error: {e}")
        import traceback

        traceback.print_exc()
        return {
            "problem": description,
            "correct": False,
            "selected": None,
            "expected": expected,
            "confidence": 0.0,
            "num_traces": 0,
        }


def main():
    """Run all math tests"""
    import argparse

    parser = argparse.ArgumentParser(description="DeepConf Complex Math Tests")
    parser.add_argument(
        "--verbose",
        "-v",
        action="store_true",
        help="Log full reasoning paths for each problem",
    )
    parser.add_argument(
        "--budget",
        "-b",
        type=int,
        default=5,
        help="Number of reasoning traces per problem (default: 5)",
    )
    args = parser.parse_args()

    log.info("\n" + "=" * 70)
    log.info("🧮 DeepConf - Complex Math Problems")
    if args.verbose:
        log.info("   (Verbose mode: showing full reasoning paths)")
    log.info("=" * 70 + "\n")

    # Check for API key
    api_key = os.getenv("OPENROUTER_API_KEY")
    if not api_key:
        log.error("❌ OPENROUTER_API_KEY environment variable not set")
        log.info("Set it with: export OPENROUTER_API_KEY='your-key'")
        return 1

    # Create model
    log.info("Initializing model...")
    try:
        model = create_model(
            provider="openrouter",
            model_name="openai/gpt-4o-mini",
            api_key=api_key,
            top_logprobs=20,
        )
        log.info("✅ Model initialized\n")
    except Exception as e:
        log.error(f"❌ Failed to initialize model: {e}")
        return 1

    # Run all problems
    results = []
    for problem_data in MATH_PROBLEMS:
        result = run_math_test(
            model, problem_data, budget=args.budget, verbose=args.verbose
        )
        results.append(result)
        log.info("")  # Blank line between problems

    # Summary
    log.info("=" * 70)
    log.info("📊 SUMMARY")
    log.info("=" * 70)

    correct_count = sum(1 for r in results if r["correct"])
    total_count = len(results)
    accuracy = correct_count / total_count if total_count > 0 else 0

    log.info(f"\nOverall Accuracy: {correct_count}/{total_count} ({accuracy:.1%})")
    log.info("\nDetailed Results:")
    log.info("-" * 70)

    for r in results:
        status = "✅" if r["correct"] else "❌"
        problem = r["problem"][:30]
        expected = r["expected"]
        selected = r["selected"]
        conf = r["confidence"]
        log.info(
            f"{status} {problem:<30} Expected: {expected:<10} "
            f"Got: {selected:<10} Conf: {conf:.3f}"
        )

    # Confidence analysis
    correct_confs = [r["confidence"] for r in results if r["correct"]]
    incorrect_confs = [r["confidence"] for r in results if not r["correct"]]

    if correct_confs:
        avg_correct_conf = sum(correct_confs) / len(correct_confs)
        log.info(f"\nAvg confidence (correct): {avg_correct_conf:.3f}")

    if incorrect_confs:
        avg_incorrect_conf = sum(incorrect_confs) / len(incorrect_confs)
        log.info(f"Avg confidence (incorrect): {avg_incorrect_conf:.3f}")

    log.info("\n" + "=" * 70)

    if accuracy == 1.0:
        log.info("🎉 Perfect score! All problems solved correctly!")
        return 0
    elif accuracy >= 0.8:
        log.info("✅ Good performance!")
        return 0
    else:
        log.warning("⚠️  Some problems were not solved correctly")
        return 0  # Still return 0 as tests measure performance, not pass/fail


if __name__ == "__main__":
    sys.exit(main())<|MERGE_RESOLUTION|>--- conflicted
+++ resolved
@@ -21,22 +21,13 @@
     python tests/test_deepconf_math.py --budget 10 --verbose
 """
 
-<<<<<<< HEAD
 import importlib.util
 import logging
-=======
->>>>>>> 0ef14950
 import os
 import sys
 
 sys.path.insert(0, os.path.abspath("."))
 
-<<<<<<< HEAD
-=======
-import importlib.util  # noqa: E402
-import logging  # noqa: E402
-
->>>>>>> 0ef14950
 # Import models normally
 from llm_tts.models import create_model  # noqa: E402
 
