# @package dataset

dataset_path: "gsm8k"  # Dataset to evaluate on (HuggingFace name or local path)
dataset_config: "main"  # Dataset config name (required for some datasets like GSM8K)
dataset_split: "test"  # Dataset split to use
subset: null  # Only process first N samples from dataset (null for all)
prompt_file: ./config/prompts/default.txt  # Path to prompt template file (optional)

<<<<<<< HEAD
# Field mappings (override in dataset-specific configs if different)
question_field: "question"  # Field containing the question/problem
answer_field: "answer"  # Field containing the gold answer
=======
question_field: "question"  # Field containing the question/problem
answer_field: "answer"  # Field containing the gold answer
answer_format: "numeric"
>>>>>>> 56bdd4ee
<|MERGE_RESOLUTION|>--- conflicted
+++ resolved
@@ -6,12 +6,6 @@
 subset: null  # Only process first N samples from dataset (null for all)
 prompt_file: ./config/prompts/default.txt  # Path to prompt template file (optional)
 
-<<<<<<< HEAD
-# Field mappings (override in dataset-specific configs if different)
 question_field: "question"  # Field containing the question/problem
 answer_field: "answer"  # Field containing the gold answer
-=======
-question_field: "question"  # Field containing the question/problem
-answer_field: "answer"  # Field containing the gold answer
-answer_format: "numeric"
->>>>>>> 56bdd4ee
+answer_format: "numeric"