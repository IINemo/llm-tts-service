--- conflicted
+++ resolved
@@ -6,11 +6,7 @@
 defaults:
   - /config  # Load main Hydra config
   - /dataset/math
-<<<<<<< HEAD
-  # - /model/openrouter
-=======
   - /model/hf_qwen3
->>>>>>> af983c09
   - /strategy/cot_uq
   - /generation/default
   - /system/default
