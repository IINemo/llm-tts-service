--- conflicted
+++ resolved
@@ -64,16 +64,12 @@
         Returns:
             List[dict] with step info (streaming) or List[str] (non-streaming with logprobs)
         """
-<<<<<<< HEAD
         # Check if logprobs are requested (DeepConf offline mode)
         if args.get("output_scores", False):
             # Use parent's non-streaming method with logprobs support
             return super().generate_texts(chats, **args)
 
         # Otherwise use streaming mode
-=======
-
->>>>>>> 87461d84
         results = []
         for chat in chats:
             buffer = []
