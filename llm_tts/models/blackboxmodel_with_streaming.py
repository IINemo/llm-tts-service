--- conflicted
+++ resolved
@@ -1,15 +1,11 @@
 import logging
-from typing import Dict, List, Optional
+from typing import Dict, List, Optional, Tuple
 
 import openai
 from lm_polygraph import BlackboxModel
 from lm_polygraph.utils.generation_parameters import GenerationParameters
 
-from llm_tts.early_stopping import (
-    BoundaryEarlyStopping,
-    ConfidenceEarlyStopping,
-    EarlyStopping,
-)
+from llm_tts.early_stopping import ConfidenceEarlyStopping, EarlyStopping
 
 log = logging.getLogger(__name__)
 
@@ -68,7 +64,7 @@
 
     def generate_texts(self, chats: List[List[Dict[str, str]]], **args) -> List[dict]:
         """
-        Generate texts using streaming.
+        Generate texts, optionally returning token logprobs.
 
         Args:
             chats: List of chat message lists
@@ -76,189 +72,138 @@
                 - output_scores (bool): Request logprobs
                 - max_new_tokens (int): Max tokens to generate
                 - temperature (float): Sampling temperature
+                - top_logprobs (int): Number of top logprobs per token
 
         Returns:
-            List of generation results with streaming
-        """
-        # Extract parameters
+            List[dict] with keys: 'text' and optionally 'logprobs'
+        """
         max_new_tokens = args.get("max_new_tokens", 512)
         temperature = args.get("temperature", 0.7)
 
-        # Use model's early_stopping (can be overridden by args)
         early_stopping = args.get("early_stopping", self.early_stopping)
-
-        # Determine if we need logprobs
         needs_logprobs = isinstance(
             early_stopping, ConfidenceEarlyStopping
-        ) or args.get(  # Confidence needs logprobs
-            "output_scores", False
-        )  # Explicit request
-
-        results = []
+        ) or args.get("output_scores", False)
+        top_logprobs = args.get("top_logprobs", 20)
+
+        results: List[dict] = []
         for chat in chats:
-            # Create streaming request
-            response = self.client.chat.completions.create(
-                model=self.model_path,
-                messages=chat,
-                max_tokens=max_new_tokens,
-                temperature=temperature,
-                stream=True,
-                logprobs=needs_logprobs,
-                top_logprobs=20 if needs_logprobs else None,  # TODO:
-            )
-
-<<<<<<< HEAD
+            try:
+                response = self.client.chat.completions.create(
+                    model=self.model_path,
+                    messages=chat,
+                    max_tokens=max_new_tokens,
+                    temperature=temperature,
+                    logprobs=needs_logprobs,
+                    top_logprobs=top_logprobs if needs_logprobs else None,
+                )
+
+                text = response.choices[0].message.content
+
+                entry: Dict = {"text": text}
+
+                if needs_logprobs:
+                    token_confidence_data: List[Dict] = []
+                    if (
+                        hasattr(response.choices[0], "logprobs")
+                        and response.choices[0].logprobs
+                    ):
+                        logprobs_obj = response.choices[0].logprobs
+                        if hasattr(logprobs_obj, "content") and logprobs_obj.content:
+                            for token_info in logprobs_obj.content:
+                                token_confidence_data.append(
+                                    {
+                                        "token": token_info.token,
+                                        "logprob": token_info.logprob,
+                                        "top_logprobs": [
+                                            {"token": t.token, "logprob": t.logprob}
+                                            for t in token_info.top_logprobs
+                                        ],
+                                    }
+                                )
+                    entry["logprobs"] = token_confidence_data
+
+                results.append(entry)
+            except Exception as e:
+                log.error(f"Streaming generation failed: {e}")
+                results.append({"text": "", "error": str(e)})
+
+        return results
+
     def generate_with_confidence(
-        self,
-        prompt: str,
-        max_tokens: int,
-        temperature: float = 0.7,
-        num_return_sequences: int = 1,
-        **kwargs,
+        self, prompt: str, max_tokens: int = 512, temperature: float = 0.7, **kwargs
     ) -> Tuple[str, Optional[List[Dict]]]:
         """
         Generate text and extract token-level confidence scores.
-=======
-            accumulated_text = ""
-            all_logprobs = []
-            token_count = 0
-            stopped_early = False
-            stop_reason = None
-
-            for chunk in response:
-                if not chunk.choices:
-                    continue
-
-                choice = chunk.choices[0]
-
-                # Extract token
-                current_token = None
-                if hasattr(choice, "delta") and choice.delta:
-                    delta = choice.delta
-                    current_token = getattr(delta, "content", None)
-
-                    if current_token:
-                        accumulated_text += current_token
-                        token_count += 1
-
-                # Extract logprobs if available
-                current_logprob = None
-                current_top_logprobs = []
-                if needs_logprobs and hasattr(choice, "logprobs") and choice.logprobs:
-                    logprobs_obj = choice.logprobs
-                    if hasattr(logprobs_obj, "content") and logprobs_obj.content:
-                        for token_info in logprobs_obj.content:
-                            logprob_data = {
-                                "token": token_info.token,
-                                "logprob": token_info.logprob,
-                                "top_logprobs": [
-                                    {"token": t.token, "logprob": t.logprob}
-                                    for t in token_info.top_logprobs
-                                ],
-                            }
-                            all_logprobs.append(logprob_data)
-                            current_logprob = token_info.logprob
-                            current_top_logprobs = logprob_data["top_logprobs"]
-
-                # Check early stopping condition
-                if early_stopping is not None:
-                    state = {
-                        "text": accumulated_text,
-                        "token_count": token_count,
-                        "logprob": current_logprob,
-                        "top_logprobs": current_top_logprobs,
-                    }
-
-                    if early_stopping.should_stop(state):
-                        stopped_early = True
-                        stop_reason = early_stopping.get_reason()
-                        break
->>>>>>> 201d767a
-
-                # Check if generation finished
-                if hasattr(choice, "finish_reason") and choice.finish_reason:
-                    break
-
-<<<<<<< HEAD
+
+        Args:
+            prompt: Input prompt (string or message list)
+            max_tokens: Maximum tokens to generate
+            temperature: Sampling temperature
+            **kwargs: Additional provider-specific parameters
+
         Returns:
-            List of (generated_text, token_confidence_data) pairs
+            Tuple of (generated_text, token_confidence_data)
             where token_confidence_data contains logprobs for each token
         """
         try:
             # Use openai_api (parent's client) if available, otherwise use self.client
             client = getattr(self, "openai_api", self.client)
-=======
-            # Build result
-            result = {"text": accumulated_text}
->>>>>>> 201d767a
-
-            # Add logprobs if collected
-            if needs_logprobs:
-                result["logprobs"] = all_logprobs
-
-<<<<<<< HEAD
+
+            # Handle both string prompts and message lists
+            if isinstance(prompt, list):
+                messages = prompt
+            else:
+                messages = [{"role": "user", "content": prompt}]
+
             response = client.chat.completions.create(
                 model=self.model_path,
                 messages=messages,
                 max_tokens=max_tokens,
                 temperature=temperature,
                 logprobs=True,
-                # top_logprobs=20,  # not every model / provider supports excatcly 20
-                # so it is better to specify it and pass in **kwargs
+                top_logprobs=20,  # Max allowed by OpenAI
                 **kwargs,
             )
 
-            results = []
-            for choice in response.choices:
-                # Extract generated text for this choice
-                generated_text = choice.message.content
-
-                # Extract token confidence data for this choice
-                token_confidence_data: List[Dict] = []
-                if hasattr(choice, "logprobs") and choice.logprobs:
-                    logprobs_obj = choice.logprobs
-                    if hasattr(logprobs_obj, "content") and logprobs_obj.content:
-                        for token_info in logprobs_obj.content:
-                            token_data = {
-                                "token": token_info.token,
-                                "logprob": token_info.logprob,
-                                "top_logprobs": [
-                                    {"token": t.token, "logprob": t.logprob}
-                                    for t in token_info.top_logprobs
-                                ],
-                            }
-                            token_confidence_data.append(token_data)
-                    else:
-                        log.warning(
-                            "Logprobs object exists but has no 'content' attribute or it's empty"
-                        )
+            # Extract generated text
+            generated_text = response.choices[0].message.content
+
+            # Extract token confidence data
+            token_confidence_data = []
+            if (
+                hasattr(response.choices[0], "logprobs")
+                and response.choices[0].logprobs
+            ):
+                logprobs_obj = response.choices[0].logprobs
+
+                # Check if it has 'content' attribute
+                if hasattr(logprobs_obj, "content") and logprobs_obj.content:
+                    for token_info in logprobs_obj.content:
+                        token_data = {
+                            "token": token_info.token,
+                            "logprob": token_info.logprob,
+                            "top_logprobs": [
+                                {"token": t.token, "logprob": t.logprob}
+                                for t in token_info.top_logprobs
+                            ],
+                        }
+                        token_confidence_data.append(token_data)
                 else:
                     log.warning(
-                        f"No logprobs in response choice! Model '{self.model_path}' may not support logprobs"
+                        "Logprobs object exists but has no 'content' attribute or it's empty"
                     )
-
-                results.append((generated_text, token_confidence_data))
-
-            return results
-=======
-            # Add stopping info for DeepConf
-            if isinstance(early_stopping, ConfidenceEarlyStopping):
-                result["stopped_early"] = stopped_early
-
-            # Add boundary detection info for Best-of-N
-            if isinstance(early_stopping, BoundaryEarlyStopping):
-                detector = early_stopping.detector
-                result["step_text"] = detector.extract_step_text(accumulated_text)
-                result["raw_collected"] = accumulated_text
-                result["trajectory_complete"] = detector.is_trajectory_complete(
-                    accumulated_text
+            else:
+                log.warning(
+                    f"No logprobs in response! Model '{self.model_path}' "
+                    "may not support logprobs"
                 )
-                result["reason"] = stop_reason or "stream-ended"
-
-            results.append(result)
->>>>>>> 201d767a
-
-        return results
+
+            return generated_text, token_confidence_data
+
+        except Exception as e:
+            log.error(f"Generation with confidence failed: {e}")
+            raise
 
     def tokenize(self, texts: List[str]) -> List[List[str]]:
         return [e.split() for e in texts]