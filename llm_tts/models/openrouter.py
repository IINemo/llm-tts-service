"""
OpenRouter model adapter with token probability support.
"""

import logging
import os
from typing import Dict, List, Optional, Tuple

try:
    from openai import OpenAI

    OPENAI_AVAILABLE = True
except ImportError:
    OPENAI_AVAILABLE = False
    OpenAI = None

from .base import BaseModel

log = logging.getLogger(__name__)


class OpenRouterModel(BaseModel):
    """
    OpenRouter API model adapter.
    Supports token log probabilities for compatible models (OpenAI models, some others).
    """

    def __init__(
        self,
        model_name: str = "openai/gpt-4o-mini",
        api_key: Optional[str] = None,
        base_url: str = "https://openrouter.ai/api/v1",
        top_logprobs: int = 10,
    ):
        """
        Initialize OpenRouter model.

        Args:
            model_name: Model identifier on OpenRouter
            api_key: OpenRouter API key (if None, will look for OPENROUTER_API_KEY env var)
            base_url: API base URL
            top_logprobs: Number of top token alternatives to retrieve (max 20)
        """
        super().__init__(model_name, api_key)

        if not OPENAI_AVAILABLE:
            raise ImportError(
                "openai package is required for OpenRouter support. "
                "Install it with: pip install openai"
            )

        self.api_key = api_key or os.getenv("OPENROUTER_API_KEY")
        self.base_url = base_url
        self.top_logprobs = min(top_logprobs, 20)  # OpenRouter max is 20
        self.device = "api"

        if not self.api_key:
            raise ValueError(
                "OpenRouter API key not provided. Either pass api_key parameter "
                "or set OPENROUTER_API_KEY environment variable."
            )

        self.client = OpenAI(base_url=self.base_url, api_key=self.api_key)

        log.info(f"Initialized OpenRouter model: {self.model_name}")
        log.info(f"Requesting top-{self.top_logprobs} token probabilities")

    def supports_logprobs(self) -> bool:
        """
        Check if model likely supports logprobs.
        OpenAI models support it, most others don't.
        """
        # Models known to support logprobs via OpenRouter
        supported_prefixes = ["openai/", "gpt-", "anthropic/"]
        return any(self.model_name.startswith(prefix) for prefix in supported_prefixes)

    def generate(
        self,
        prompt: str,
        max_tokens: int = 512,
        temperature: float = 0.7,
        num_return_sequences: int = 1,
        **kwargs,
    ) -> List[str]:
        """
        Generate text using OpenRouter API.

        Args:
            prompt: Input text prompt
            max_tokens: Maximum tokens to generate
            temperature: Sampling temperature
            num_return_sequences: Number of completions (only 1 supported for chat)
            **kwargs: Additional API parameters

        Returns:
            List of generated text completions
        """
        try:
            response = self.client.chat.completions.create(
                model=self.model_name,
                messages=[{"role": "user", "content": prompt}],
                max_tokens=max_tokens,
                temperature=temperature,
                **kwargs,
            )

            generated_text = response.choices[0].message.content
            return [generated_text]

        except Exception as e:
            log.error(f"Generation failed: {e}")
            raise

    def generate_with_confidence(
        self, prompt: str, max_tokens: int = 512, temperature: float = 0.7, **kwargs
    ) -> Tuple[str, Optional[List[Dict]]]:
        """
        Generate text and extract token-level confidence scores.

        Returns:
            Tuple of (generated_text, token_confidence_data)
            where token_confidence_data contains logprobs for each token
        """
        try:
            response = self.client.chat.completions.create(
                model=self.model_name,
                messages=[{"role": "user", "content": prompt}],
                max_tokens=max_tokens,
                temperature=temperature,
                logprobs=True,
                top_logprobs=self.top_logprobs,
                **kwargs,
            )

            # Extract generated text
            generated_text = response.choices[0].message.content

            # Extract token confidence data
            token_confidence_data = []
            if (
                hasattr(response.choices[0], "logprobs")
                and response.choices[0].logprobs
            ):
                logprobs_obj = response.choices[0].logprobs

                # Check if it has 'content' attribute
                if hasattr(logprobs_obj, "content") and logprobs_obj.content:
                    for token_info in logprobs_obj.content:
                        token_data = {
                            "token": token_info.token,
                            "logprob": token_info.logprob,
                            "top_logprobs": [
                                {"token": t.token, "logprob": t.logprob}
                                for t in token_info.top_logprobs
                            ],
                        }
                        token_confidence_data.append(token_data)
                else:
                    log.warning(
                        "Logprobs object exists but has no 'content' attribute or it's empty"
                    )
            else:
                log.warning(
<<<<<<< HEAD
                    f"No logprobs in response! Model '{self.model_name}' may not support logprobs via OpenRouter"
=======
                    f"No logprobs in response! Model '{self.model_name}' "
                    "may not support logprobs via OpenRouter"
>>>>>>> c2ee8f7a
                )

            return generated_text, token_confidence_data

        except Exception as e:
            log.error(f"Generation with confidence failed: {e}")
            raise<|MERGE_RESOLUTION|>--- conflicted
+++ resolved
@@ -161,12 +161,8 @@
                     )
             else:
                 log.warning(
-<<<<<<< HEAD
-                    f"No logprobs in response! Model '{self.model_name}' may not support logprobs via OpenRouter"
-=======
                     f"No logprobs in response! Model '{self.model_name}' "
                     "may not support logprobs via OpenRouter"
->>>>>>> c2ee8f7a
                 )
 
             return generated_text, token_confidence_data
