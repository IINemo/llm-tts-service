"""
Candidate step generation system for online best-of-n
"""

import logging
import time
from typing import Dict, List

import torch
from lm_polygraph import WhiteboxModel
from transformers import StoppingCriteria, StoppingCriteriaList

from llm_tts.step_candidate_generator_base import (
    StepCandidate,
    StepCandidateGeneratorBase,
    covert_trajectory_to_string,
)

from .step_boundary_detector import StepBoundaryDetector

log = logging.getLogger(__name__)


class BatchStepStoppingCriteria(StoppingCriteria):
    """Stopping criteria for batch step generation"""

    def __init__(
        self,
        tokenizer,
        start_length: int,
        detector: StepBoundaryDetector,
        batch_size: int,
    ):
        self.tokenizer = tokenizer
        self.start_length = start_length
        self.detector = detector
        self.batch_size = batch_size
        self.finished = [False] * batch_size

    def __call__(self, input_ids: torch.LongTensor, scores: torch.FloatTensor) -> bool:
        """Check stopping criteria for entire batch"""

        # Check each sequence in batch
        for i in range(min(input_ids.shape[0], self.batch_size)):
            if not self.finished[i]:
                generated_ids = input_ids[i][self.start_length :]
                generated_text = self.tokenizer.decode(
                    generated_ids, skip_special_tokens=True
                )

                if self.detector.is_step_complete(
                    generated_text, token_count=len(generated_ids)
                ):
                    self.finished[i] = True

        # Stop when all sequences are finished
        return all(self.finished)


class StepCandidateGeneratorThroughHuggingface(StepCandidateGeneratorBase):
    """Generates N candidate next steps for online best-of-n"""

    def __init__(
        self,
        model: WhiteboxModel,
        detector: StepBoundaryDetector,
        temperature: float,
        top_p: float,
        top_k: int,
        max_new_tokens: int,
        disable_thinking_mode: bool,
    ):
        self.model = model
        self.detector = detector or StepBoundaryDetector()
        self.temperature = temperature
        self.top_p = top_p
        self.top_k = top_k
        self.max_new_tokens = max_new_tokens
        self.device = model.device()
        self.disable_thinking_mode = disable_thinking_mode

    def generate_candidates(
        self,
        request: List[Dict[str, str]],
        trajectory: List[StepCandidate],
        candidates_per_step: int,
    ) -> List[StepCandidate]:
        """Generate N candidate next steps from current trajectory"""

        log.info(f"Generating {candidates_per_step} candidates from trajectory")

        # Tokenize current trajectory
        inputs = self.model.tokenizer.apply_chat_template(
            [request], tokenize=False, add_generation_prompt=True
        )
        if self.disable_thinking_mode:  # TODO: it is wrong
            inputs[
                0
            ] += "\n<think>\n\n</think>\n\n"  # TODO: incorrect usage of assistant role

        inputs[0] = inputs[0] + covert_trajectory_to_string(trajectory)

        inputs = self.model.tokenizer(
            inputs,
            return_tensors="pt",
            padding=True,
            truncation=True,
            max_length=self.max_new_tokens,
        )
        input_length = inputs["input_ids"].shape[1]
        inputs = {k: v.to(self.device) for k, v in inputs.items()}

        # Create stopping criteria for batch generation
        stopping_criteria = BatchStepStoppingCriteria(
            tokenizer=self.model.tokenizer,
            start_length=input_length,
            detector=self.detector,
            batch_size=candidates_per_step,
        )

        start_time = time.time()

        gen_params = {
            "max_new_tokens": self.max_new_tokens,
            "do_sample": True,
            "temperature": self.temperature,
            "top_p": self.top_p,
            "top_k": self.top_k,
            "num_return_sequences": candidates_per_step,
            "output_scores": True,
            "return_dict_in_generate": True,
            "stopping_criteria": StoppingCriteriaList([stopping_criteria]),
            "pad_token_id": self.model.tokenizer.eos_token_id,
            "eos_token_id": self.model.tokenizer.eos_token_id,
        }

        log.info(
            f"Generation params: do_sample={gen_params['do_sample']}, "
            f"temp={gen_params['temperature']}, "
            f"top_p={gen_params['top_p']}, "
            f"num_return_sequences={gen_params['num_return_sequences']}"
        )
        log.info(
            f"Model generation_parameters.do_sample: "
            f"{self.model.generation_parameters.do_sample}"
        )
        log.info(
            f"Model generation_parameters.temperature: "
            f"{self.model.generation_parameters.temperature}"
        )

        # Override model's default generation parameters to ensure sampling
        old_do_sample = self.model.generation_parameters.do_sample
        old_temperature = self.model.generation_parameters.temperature
        old_top_p = self.model.generation_parameters.top_p
        old_top_k = self.model.generation_parameters.top_k

        self.model.generation_parameters.do_sample = True
        self.model.generation_parameters.temperature = self.temperature
        self.model.generation_parameters.top_p = self.top_p
        self.model.generation_parameters.top_k = self.top_k

        log.info(
            f"After override - do_sample: "
            f"{self.model.generation_parameters.do_sample}, "
            f"temp: {self.model.generation_parameters.temperature}"
        )

        with torch.no_grad():
            outputs = self.model.generate(**inputs, **gen_params)

        # Restore original parameters
        self.model.generation_parameters.do_sample = old_do_sample
        self.model.generation_parameters.temperature = old_temperature
        self.model.generation_parameters.top_p = old_top_p
        self.model.generation_parameters.top_k = old_top_k

        generation_time = time.time() - start_time

        log.info(f"Generated candidates in {generation_time:.2f}s")

        # Extract step candidates
        candidates = []
        for i, sequence in enumerate(outputs.sequences):
            # Get newly generated tokens
            new_tokens = sequence[input_length:]
            raw_generated_text = self.model.tokenizer.decode(
                new_tokens, skip_special_tokens=False
            )

            # Extract step using detector
            step_text = self.detector.extract_step_text(raw_generated_text)
            is_complete = self.detector.is_step_complete(raw_generated_text)
<<<<<<< HEAD
            is_trajectory_complete = self.detector.is_trajectory_complete(
                # TODO: does not work even if it generates <end of response>
=======
            is_trajectory_complete = self.detector.is_trajectory_complete(  # TODO: does not work even if it generates <end of response>
>>>>>>> 51858920
                raw_generated_text
            )

            # Get generation scores if available
            gen_scores = None
            if hasattr(outputs, "scores") and outputs.scores:
                gen_scores = (
                    torch.stack(outputs.scores, dim=1)[i]
                    if i < len(outputs.scores)
                    else None
                )

            candidate = StepCandidate(
                text=step_text,
                token_ids=new_tokens.tolist(),
                is_complete=is_complete,
                is_trajectory_complete=is_trajectory_complete,
                generation_scores=gen_scores,
                raw_text=raw_generated_text,
                other_data=(
                    {"uncertainty_score": outputs.uncertainty_score}
                    if hasattr(outputs, "uncertainty_score")
                    else None
                ),
            )
            candidates.append(candidate)

        return candidates

    def generate_answer_candidates(
        self,
        request: List[Dict[str, str]],
        trajectory: List[StepCandidate],
        candidates_per_step: int,
    ) -> List[StepCandidate]:
        """Generate and select best final answer based on criterion"""

<<<<<<< HEAD
        ending_trajectory = (
            trajectory + "\n<Answer>:\n"
        )  # TODO: get configuration from the step boundary detector
        candidates = self.generate_candidates(
            request, ending_trajectory, candidates_per_step
        )
=======
        ending_trajectory = [e for e in trajectory]
        ending_trajectory.append(
            StepCandidate(
                text="\n<Answer>:\n",  # TODO: get configuration from the step boundary detector
                token_ids=[],
                is_complete=False,
                is_trajectory_complete=False,
                generation_scores=None,
                raw_text="\n<Answer>:\n",
            )
        )

        candidates = self.generate_candidates(
            request, ending_trajectory, candidates_per_step
        )

>>>>>>> 51858920
        for cand in candidates:
            cand.is_trajectory_complete = True
            cand.text = "\n<Answer>:\n" + cand.text
            cand.raw_text = "\n<Answer>:\n" + cand.raw_text

        return candidates<|MERGE_RESOLUTION|>--- conflicted
+++ resolved
@@ -191,12 +191,8 @@
             # Extract step using detector
             step_text = self.detector.extract_step_text(raw_generated_text)
             is_complete = self.detector.is_step_complete(raw_generated_text)
-<<<<<<< HEAD
             is_trajectory_complete = self.detector.is_trajectory_complete(
                 # TODO: does not work even if it generates <end of response>
-=======
-            is_trajectory_complete = self.detector.is_trajectory_complete(  # TODO: does not work even if it generates <end of response>
->>>>>>> 51858920
                 raw_generated_text
             )
 
@@ -234,14 +230,6 @@
     ) -> List[StepCandidate]:
         """Generate and select best final answer based on criterion"""
 
-<<<<<<< HEAD
-        ending_trajectory = (
-            trajectory + "\n<Answer>:\n"
-        )  # TODO: get configuration from the step boundary detector
-        candidates = self.generate_candidates(
-            request, ending_trajectory, candidates_per_step
-        )
-=======
         ending_trajectory = [e for e in trajectory]
         ending_trajectory.append(
             StepCandidate(
@@ -258,7 +246,6 @@
             request, ending_trajectory, candidates_per_step
         )
 
->>>>>>> 51858920
         for cand in candidates:
             cand.is_trajectory_complete = True
             cand.text = "\n<Answer>:\n" + cand.text
