--- conflicted
+++ resolved
@@ -91,20 +91,12 @@
         self.filter_method = filter_method
         self.confidence_threshold = confidence_threshold
 
-<<<<<<< HEAD
-        # Check model supports logprobs
-        if not hasattr(model, "supports_logprobs") or not model.supports_logprobs:
-            log.warning(
-                "⚠️  Model does not support logprobs - DeepConf will not work correctly"
-            )
-
-        if not hasattr(model, "generate_with_confidence"):
-            raise ValueError("Model must have generate_with_confidence() method")
-=======
         # Validate model supports logprobs
         if not hasattr(model, "supports_logprobs") or not model.supports_logprobs:
             raise ValueError("Model must support logprobs for DeepConf")
->>>>>>> 0ef14950
+
+        if not hasattr(model, "generate_with_confidence"):
+            raise ValueError("Model must have generate_with_confidence() method")
 
         log.info(
             f"✅ DeepConf initialized: mode={mode}, "
@@ -154,7 +146,6 @@
 
         # Filter and vote
         result = self._filter_and_vote(traces)
-<<<<<<< HEAD
 
         return {
             "trajectory": result["selected_text"],
@@ -213,66 +204,6 @@
             prompt, remaining, conf_threshold
         )
 
-=======
-
-        return {
-            "trajectory": result["selected_text"],
-            "steps": [result["selected_text"]],
-            "validity_scores": [result["confidence_score"]],
-            "completed": True,
-            "metadata": {
-                "mode": "offline",
-                "total_traces": len(traces),
-                "filtered_traces": len(result["filtered_traces"]),
-                "confidence_score": result["confidence_score"],
-                "selected_answer": result["selected_answer"],
-                "vote_distribution": result["vote_distribution"],
-            },
-        }
-
-    def _generate_online(self, prompt: str) -> Dict[str, Any]:
-        """
-        Online mode: Warmup to get threshold, then adaptive generation.
-        """
-        log.info(
-            f"🎯 DeepConf Online: Warmup {self.warmup_traces}, "
-            f"Total {self.total_budget} traces..."
-        )
-
-        # Phase 1: Warmup
-        log.info("Phase 1: Warmup...")
-
-        # Clear any existing early stopping for warmup phase
-        self.model.early_stopping = None
-
-        warmup_traces = self._generate_traces_batch(prompt, self.warmup_traces)
-
-        # Compute confidence threshold
-        warmup_min_confs = [t["min_conf"] for t in warmup_traces]
-        conf_threshold = float(
-            np.percentile(warmup_min_confs, 100 - self.confidence_percentile)
-        )
-
-        # Log warmup statistics
-        log.info(f"📊 Warmup complete: conf_threshold={conf_threshold:.3f}")
-        log.info(f"   Min confs: {[f'{c:.3f}' for c in warmup_min_confs]}")
-        log.info(
-            f"   Mean: {np.mean(warmup_min_confs):.3f}, "
-            f"Median: {np.median(warmup_min_confs):.3f}, "
-            f"Std: {np.std(warmup_min_confs):.3f}"
-        )
-        log.info(
-            f"   Percentile: {100 - self.confidence_percentile}th = {conf_threshold:.3f}"
-        )
-
-        # Phase 2: Adaptive generation with early stopping
-        log.info("Phase 2: Adaptive generation...")
-        remaining = self.total_budget - self.warmup_traces
-        adaptive_traces = self._generate_traces_adaptive(
-            prompt, remaining, conf_threshold
-        )
-
->>>>>>> 0ef14950
         # Calculate adaptive phase statistics
         num_stopped_early = sum(
             1 for t in adaptive_traces if t.get("stopped_early", False)
