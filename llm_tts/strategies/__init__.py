--- conflicted
+++ resolved
@@ -4,11 +4,8 @@
 from .strategy_chain_of_thought import StrategyChainOfThought
 from .strategy_online_best_of_n import StrategyOnlineBestOfN
 from .strategy_self_consistency import StrategySelfConsistency
-<<<<<<< HEAD
 from .strategy_uncertainty_cot import StrategyUncertaintyCoT
-=======
 from .tree_of_thoughts import StrategyTreeOfThoughts
->>>>>>> 7f7eec79
 
 __all__ = [
     "StrategyOnlineBestOfN",
@@ -16,9 +13,6 @@
     "StrategyChainOfThought",
     "StrategySelfConsistency",
     "StrategyDeepConf",
-<<<<<<< HEAD
     "StrategyUncertaintyCoT",
-=======
     "StrategyTreeOfThoughts",
->>>>>>> 7f7eec79
 ]