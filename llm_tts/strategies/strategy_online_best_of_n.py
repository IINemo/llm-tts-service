--- conflicted
+++ resolved
@@ -1,18 +1,8 @@
+import torch
+from typing import List, Dict
 import copy
 import logging
-from typing import Dict, List
 
-<<<<<<< HEAD
-from llm_tts.step_candidate_generator_through_api import (
-    StepCandidateGeneratorThroughAPI,
-)
-from llm_tts.step_candidate_generator_through_huggingface import (
-    StepCandidateGeneratorThroughHuggingface,
-)
-from .strategy_base import StrategyBase
-=======
-import torch
->>>>>>> c2ee8f7a
 
 from llm_tts.step_candidate_generator_through_api import (
     StepCandidateGeneratorThroughAPI,
@@ -87,22 +77,11 @@
                 log.info("No candidates generated, stopping")
                 break
 
-<<<<<<< HEAD
-=======
-            print([c.text for c in candidates], "7777777777777777")
->>>>>>> c2ee8f7a
             # Score candidates
             candidate_validity_scores = self.scorer.score_candidates(
                 request, candidates
             )
 
-<<<<<<< HEAD
-=======
-            # print("all_validities", all_validities)
-            # # Aggregate scores for each candidate
-            # candidate_validity_scores = self._aggregate_scores(all_validities)
-
->>>>>>> c2ee8f7a
             # Log all candidates
             log.info(f"Generated {len(candidates)} candidates:")
             for i, (candidate, val_score) in enumerate(
