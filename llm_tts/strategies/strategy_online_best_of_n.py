import logging
from typing import Dict, List

import torch

from llm_tts.step_candidate_generator_base import (
    StepCandidate,
    covert_trajectory_to_string,
)
from llm_tts.step_candidate_generator_through_api import (
    StepCandidateGeneratorThroughAPI,
)
from llm_tts.step_candidate_generator_through_huggingface import (
    StepCandidateGeneratorThroughHuggingface,
)

from .strategy_base import StrategyBase

log = logging.getLogger(__name__)


class StrategyOnlineBestOfN(StrategyBase):
    """
    Greedy online best-of-n strategy.
    """

    def __init__(
        self,
        scorer,
        candidates_per_step: int,
        max_steps: int,
        generation_batch_size: int,
        step_generator: (
            StepCandidateGeneratorThroughAPI | StepCandidateGeneratorThroughHuggingface
        ),
    ):
        self.candidates_per_step = candidates_per_step
        self.max_steps = max_steps
        self.generation_batch_size = generation_batch_size or candidates_per_step
        self.scorer = scorer
        self.step_generator = step_generator

    def generate_trajectory(self, request: List[Dict[str, str]]) -> Dict[str, any]:
        """
        Generate a trajectory step-by-step using specified criterion.

        Args:
            prompt: Initial prompt/question

        Returns:
            Dictionary with:
                - trajectory: Final generated trajectory
                - steps: List of selected steps
                - completed: Whether trajectory reached completion
        """

        trajectory = []
        selected_steps = []
        validity_scores = []
        for step_num in range(self.max_steps):
            log.info(f"\n=== Step {step_num} ===")

            # Generate candidates in batches if needed
            if self.generation_batch_size < self.candidates_per_step:
                candidates = self._generate_candidates_in_batches(
                    request, trajectory=trajectory
                )
            else:
                candidates = self.step_generator.generate_candidates(
                    request,
                    trajectory=trajectory,
                    candidates_per_step=self.candidates_per_step,
                )

            if not candidates:
                log.info("No candidates generated, stopping")
                break

            # Score candidates
            candidate_validity_scores = self.scorer.score_candidates(
                request, candidates
            )

            # Log all candidates
            log.info(f"Generated {len(candidates)} candidates:")
            for i, (candidate, val_score) in enumerate(
                zip(candidates, candidate_validity_scores)
            ):
                log.info(
                    f"  [{i}] Validity: {val_score:.3f} | Text: '{candidate.text}'"
                )

            # Select best candidate
            best_idx, selected_candidate = self._select_best_candidate(
                candidates, candidate_validity_scores
            )
            log.info(f"Selected candidate {best_idx}")
            log.info(f"Text: {selected_candidate.text}")

            # Update trajectory
            trajectory.append(selected_candidate)
            selected_steps.append(selected_candidate)

            # Check if trajectory is complete
            if selected_candidate.is_trajectory_complete:
                log.info("Answer pattern detected - generating final answer")
                break

        if not selected_candidate.is_trajectory_complete:
            final_answer, final_validity = self._generate_final_answer(
                request, trajectory
            )
<<<<<<< HEAD
            trajectory += final_answer.text
=======
            trajectory.append(final_answer)
>>>>>>> 015e568b
            selected_steps.append(final_answer)
            validity_scores.append(final_validity)

        return {
            "trajectory": covert_trajectory_to_string(trajectory),
            "steps": selected_steps,
            "validity_scores": validity_scores,
            "completed": len(selected_steps) > 0,
        }

    def _generate_candidates_in_batches(
<<<<<<< HEAD
        self, request: List[Dict[str, str]], trajectory: str
=======
        self, request: List[Dict[str, str]], trajectory: List[StepCandidate]
>>>>>>> 015e568b
    ) -> List:
        """Generate candidates in smaller batches to avoid OOM"""

        all_candidates = []

        # Calculate number of batches needed
        num_batches = (
            self.candidates_per_step + self.generation_batch_size - 1
        ) // self.generation_batch_size

        for batch_idx in range(num_batches):
            # Calculate batch size for this iteration
            start_idx = batch_idx * self.generation_batch_size
            end_idx = min(
                (batch_idx + 1) * self.generation_batch_size,
                self.candidates_per_step,
            )
            batch_size = end_idx - start_idx

            log.info(
                f"Generating batch {batch_idx+1}/{num_batches} ({batch_size} candidates)"
            )

            # Generate batch
            batch_candidates = self.step_generator.generate_candidates(
                request, trajectory=trajectory, candidates_per_step=batch_size
            )
            if batch_candidates:
                all_candidates.extend(batch_candidates)

            # Clear GPU cache after each batch
            torch.cuda.empty_cache()

        return all_candidates

    def _select_best_candidate(self, candidates: List, scores: List[float]) -> tuple:
        """Select the best candidate based on scores"""

        # Higher validity is better
        best_idx = max(range(len(scores)), key=lambda i: scores[i])
        return best_idx, candidates[best_idx]

    def _generate_final_answer(
<<<<<<< HEAD
        self, chat: List[Dict[str, str]], trajectory: str
=======
        self, chat: List[Dict[str, str]], trajectory: List[StepCandidate]
>>>>>>> 015e568b
    ) -> tuple:
        """Generate and select best final answer based on criterion"""

        # Generate answer candidates in batches if needed
        answer_candidates = self.step_generator.generate_answer_candidates(
            chat, trajectory=trajectory, candidates_per_step=self.candidates_per_step
        )

        # Score answer candidates
        answer_validity_scores = self.scorer.score_candidates(chat, answer_candidates)

        # Select best answer based on criterion
        best_idx, _ = self._select_best_candidate(
            answer_candidates, answer_validity_scores
        )

        log.info(f"Generated {len(answer_candidates)} answer candidates")
        log.info(f"Selected answer {best_idx}")
        log.info(f"Validity: {answer_validity_scores[best_idx]:.3f}")
        log.info(f"Text: {answer_candidates[best_idx].text}")

        return answer_candidates[best_idx], answer_validity_scores[best_idx]

    def cleanup(self):
        """Clean up resources"""

        self.scorer.cleanup()<|MERGE_RESOLUTION|>--- conflicted
+++ resolved
@@ -110,11 +110,7 @@
             final_answer, final_validity = self._generate_final_answer(
                 request, trajectory
             )
-<<<<<<< HEAD
-            trajectory += final_answer.text
-=======
             trajectory.append(final_answer)
->>>>>>> 015e568b
             selected_steps.append(final_answer)
             validity_scores.append(final_validity)
 
@@ -126,11 +122,7 @@
         }
 
     def _generate_candidates_in_batches(
-<<<<<<< HEAD
-        self, request: List[Dict[str, str]], trajectory: str
-=======
         self, request: List[Dict[str, str]], trajectory: List[StepCandidate]
->>>>>>> 015e568b
     ) -> List:
         """Generate candidates in smaller batches to avoid OOM"""
 
@@ -174,11 +166,7 @@
         return best_idx, candidates[best_idx]
 
     def _generate_final_answer(
-<<<<<<< HEAD
-        self, chat: List[Dict[str, str]], trajectory: str
-=======
         self, chat: List[Dict[str, str]], trajectory: List[StepCandidate]
->>>>>>> 015e568b
     ) -> tuple:
         """Generate and select best final answer based on criterion"""
 
