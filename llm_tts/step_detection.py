"""
Real-time step boundary detection during generation
"""

from typing import List

import torch
from transformers import StoppingCriteria


class StepBoundaryDetector:
    """Detects when a reasoning step is complete during generation"""

    def __init__(
        self,
<<<<<<< HEAD
        step_patterns: List[str],
        answer_patterns: List[str],
        max_tokens_per_step: int,
=======
        step_patterns: List[str] = None,
        answer_patterns: List[str] = None,
        max_tokens_per_step: int = 250,
>>>>>>> 9e92b80f
    ):
        """
        Args:
            step_patterns: Patterns that indicate step boundaries
                (e.g., ["\n- Step", "\nStep"])
            answer_patterns: Patterns that indicate final answer
                (e.g., ["<Answer>:", "\n\nAnswer:"])
            max_tokens_per_step: Maximum tokens allowed per step
        """
        self.step_patterns = step_patterns or [
            "\n- Step",
            "- Step",
            "\nStep",
            "\n\n",
            "\n**Step",
            "\n## Step",
            "<Answer>:",
            "\n<Answer>:",
            "\n\nAnswer:",
            "\nFinal Answer:",
            "\n\nThe answer is",
        ]
        self.answer_patterns = answer_patterns or [
            "<Answer>:",
            "\n<Answer>:",
            "\n\nAnswer:",
            "\nFinal Answer:",
            "\n\nThe answer is",
        ]
        self.max_tokens_per_step = max_tokens_per_step

    def is_step_complete(self, generated_text: str, token_count: int = None) -> bool:
        """Check if current generation represents a complete step"""
        # Immediate completion if we hit an answer pattern - triggers answer phase
        for pattern in self.answer_patterns:
            if pattern in generated_text:
                return True

        # Count occurrences of "- Step" pattern specifically
        # We need to see it twice: once at the beginning of current step,
        # once at the beginning of next step
        step_count = generated_text.count("- Step")

        # Stop when we see 2 or more "- Step" markers (current step + next step beginning)
        if step_count >= 2:
            return True

        # Check token limit
        if token_count and token_count >= self.max_tokens_per_step:
            return True

        return False

    def is_trajectory_complete(
        self, generated_text: str, reached_eos: bool = False
    ) -> bool:
        """Check if trajectory is complete (second step marker is answer tag)"""
        # Find all step marker positions
        marker_positions = []
        for pattern in self.step_patterns:
            pos = 0
            while True:
                pos = generated_text.find(pattern, pos)
                if pos == -1:
                    break
                marker_positions.append((pos, pattern))
                pos += len(pattern)

        # Sort by position
        marker_positions.sort()

        # If we have 2+ markers, check if the second one is an answer pattern
        if len(marker_positions) >= 2:
            second_marker_pattern = marker_positions[1][1]
            # Check if second marker is an answer pattern
            if second_marker_pattern in self.answer_patterns:
                return True

        return False

    def contains_answer_pattern(self, generated_text: str) -> bool:
        """Check if text contains any answer pattern"""
        for pattern in self.answer_patterns:
            if pattern in generated_text:
                return True
        return False

    def extract_step_text(self, generated_text: str) -> str:
        """Extract the step text, removing boundary markers at the END only"""
        step_text = generated_text.strip()

        # Special handling for "- Step" pattern
        # If we have 2+ occurrences, remove everything from the second occurrence onwards
        step_count = step_text.count("- Step")
        if step_count >= 2:
            # Find the position of the second "- Step"
            first_pos = step_text.find("- Step")
            second_pos = step_text.find("- Step", first_pos + 1)
            if second_pos != -1:
                step_text = step_text[:second_pos].strip()

        # For answer patterns, remove from the first occurrence
        for pattern in self.answer_patterns:
            if pattern in step_text:
                pos = step_text.find(pattern)
                if pos != -1:
                    step_text = step_text[:pos].strip()
                    break

        return step_text


class BatchStepStoppingCriteria(StoppingCriteria):
    """Stopping criteria for batch step generation"""

    def __init__(
        self,
        tokenizer,
        start_length: int,
        detector: StepBoundaryDetector,
        batch_size: int,
    ):
        self.tokenizer = tokenizer
        self.start_length = start_length
        self.detector = detector
        self.batch_size = batch_size
        self.finished = [False] * batch_size

    def __call__(self, input_ids: torch.LongTensor, scores: torch.FloatTensor) -> bool:
        """Check stopping criteria for entire batch"""
        # Check each sequence in batch
        for i in range(min(input_ids.shape[0], self.batch_size)):
            if not self.finished[i]:
                generated_ids = input_ids[i][self.start_length :]
                generated_text = self.tokenizer.decode(
                    generated_ids, skip_special_tokens=True
                )

                if self.detector.is_step_complete(
                    generated_text, token_count=len(generated_ids)
                ):
                    self.finished[i] = True

        # Stop when all sequences are finished
        return all(self.finished)<|MERGE_RESOLUTION|>--- conflicted
+++ resolved
@@ -13,15 +13,9 @@
 
     def __init__(
         self,
-<<<<<<< HEAD
         step_patterns: List[str],
         answer_patterns: List[str],
         max_tokens_per_step: int,
-=======
-        step_patterns: List[str] = None,
-        answer_patterns: List[str] = None,
-        max_tokens_per_step: int = 250,
->>>>>>> 9e92b80f
     ):
         """
         Args:
