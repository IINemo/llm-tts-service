--- conflicted
+++ resolved
@@ -41,22 +41,14 @@
 
     @abstractmethod
     def generate_candidates(
-<<<<<<< HEAD
-        self, request: List[Dict[str, str]], trajectory: str
-=======
         self, request: List[Dict[str, str]], trajectory: List[StepCandidate]
->>>>>>> 015e568b
     ) -> List[StepCandidate]:
         """Generate candidates for a given trajectory"""
         pass
 
     @abstractmethod
     def generate_answer_candidates(
-<<<<<<< HEAD
-        self, request: List[Dict[str, str]], trajectory: str
-=======
         self, request: List[Dict[str, str]], trajectory: List[StepCandidate]
->>>>>>> 015e568b
     ) -> List[StepCandidate]:
         """Generate answer for a given trajectory"""
         pass