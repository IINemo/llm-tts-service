--- conflicted
+++ resolved
@@ -151,17 +151,12 @@
     Much cleaner and more efficient than going through the full pipeline.
     """
 
-<<<<<<< HEAD
-    def __init__(self, prm_model_path: str, device: str, batch_size: int):
-        super().__init__()
-=======
     def __init__(
         self, model: WhiteboxModel, prm_model_path: str, device: str, batch_size: int
     ):
         super().__init__()
         self.name = "DirectPRM"
         self.model = model
->>>>>>> dedda719
         self.prm_model_path = prm_model_path
         self.device = device
         self.batch_size = batch_size
