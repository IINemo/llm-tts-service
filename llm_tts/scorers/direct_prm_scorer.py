--- conflicted
+++ resolved
@@ -258,14 +258,10 @@
         messages = [
             {
                 "role": "system",
-<<<<<<< HEAD
-                "content": "Please reason step by step, and put your final answer within \\boxed{}.",
-=======
                 "content": (
                     "Please reason step by step, and put your final "
                     "answer within \\boxed{}."
                 ),
->>>>>>> c2ee8f7a
             },
             {"role": "user", "content": question},
             {
