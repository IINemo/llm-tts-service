--- conflicted
+++ resolved
@@ -12,14 +12,6 @@
     def score_candidates_detailed(
         self, chat: List[Dict[str, str]], candidates: List[str], **kwargs
     ) -> List[CandidateScore]:
-<<<<<<< HEAD
-        return [
-            CandidateScore(
-                candidate_text=candidate,
-                claim_scores=(1.0 - candidate.other_data["uncertainty_score"]),
-                aggregate_scores={},
-                metadata={"scorer_type": "uncertainty"},
-=======
         result = []
         for candidate in candidates:
             uncertainty_score = candidate.other_data["uncertainty_score"]
@@ -35,7 +27,6 @@
                     aggregate_scores={},
                     metadata={"scorer_type": "uncertainty"},
                 )
->>>>>>> a4499ba5
             )
             
         return result