# Byte-compiled / optimized / DLL files
__pycache__/
*.py[cod]
*$py.class

# C extensions
*.so

# Distribution / packaging
.Python
build/
develop-eggs/
dist/
downloads/
eggs/
.eggs/
lib/
lib64/
parts/
sdist/
var/
wheels/
pip-wheel-metadata/
share/python-wheels/
*.egg-info/
.installed.cfg
*.egg
MANIFEST

# PyInstaller
#  Usually these files are written by a python script from a template
#  before PyInstaller builds the exe, so as to inject date/other infos into it.
*.manifest
*.spec

# Installer logs
pip-log.txt
pip-delete-this-directory.txt

# Unit test / coverage reports
htmlcov/
.tox/
.nox/
.coverage
.coverage.*
.cache
nosetests.xml
coverage.xml
*.cover
*.py,cover
.hypothesis/
.pytest_cache/

# Translations
*.mo
*.pot

# Django stuff:
*.log
local_settings.py
db.sqlite3
db.sqlite3-journal

# Flask stuff:
instance/
.webassets-cache

# Scrapy stuff:
.scrapy

# Sphinx documentation
docs/_build/

# PyBuilder
target/

# Jupyter Notebook
.ipynb_checkpoints

# IPython
profile_default/
ipython_config.py

# pyenv
.python-version

# pipenv
#   According to pypa/pipenv#598, it is recommended to include Pipfile.lock in version control.
#   However, in case of collaboration, if having platform-specific dependencies or dependencies
#   having no cross-platform support, pipenv may install dependencies that don't work, or not
#   install all needed dependencies.
#Pipfile.lock

# PEP 582; used by e.g. github.com/David-OConnor/pyflow
__pypackages__/

# Celery stuff
celerybeat-schedule
celerybeat.pid

# SageMath parsed files
*.sage.py

# Environments
.env
.venv
env/
venv/
ENV/
env.bak/
venv.bak/

# Spyder project settings
.spyderproject
.spyproject

# Rope project settings
.ropeproject

# mkdocs documentation
/site

# mypy
.mypy_cache/
.dmypy.json
dmypy.json

# Pyre type checker
.pyre/

# IDE files
.vscode/
.idea/
*.swp
*.swo
*~

# OS files
.DS_Store
.DS_Store?
._*
.Spotlight-V100
.Trashes
ehthumbs.db
Thumbs.db

# Cache directories
.cache/
*.diskcache/

# Model files and checkpoints
*.bin
*.safetensors
*.pt
*.pth
*.ckpt

# Data files
*.csv
*.json
*.jsonl
*.parquet
*.h5
*.hdf5

# Logs
logs/
*.log

# Temporary files
tmp/
temp/
<<<<<<< HEAD
outputs/
=======
outputs/

*.zip
*.bst
*.pdf
*.bib
*.tex
*.sty
>>>>>>> 6c34aebc
<|MERGE_RESOLUTION|>--- conflicted
+++ resolved
@@ -170,9 +170,6 @@
 # Temporary files
 tmp/
 temp/
-<<<<<<< HEAD
-outputs/
-=======
 outputs/
 
 *.zip
@@ -180,5 +177,4 @@
 *.pdf
 *.bib
 *.tex
-*.sty
->>>>>>> 6c34aebc
+*.sty