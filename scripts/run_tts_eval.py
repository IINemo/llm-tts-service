--- conflicted
+++ resolved
@@ -3,13 +3,6 @@
 import logging
 import os
 import random
-<<<<<<< HEAD
-=======
-import numpy as np
-import torch
-from tqdm import tqdm
->>>>>>> 6390bb2c
-import traceback
 from pathlib import Path
 
 import hydra
@@ -17,44 +10,30 @@
 import torch
 from datasets import Dataset, load_dataset
 from hydra.core.hydra_config import HydraConfig
-<<<<<<< HEAD
-=======
-from omegaconf import OmegaConf
-from datasets import load_dataset, Dataset
-from transformers import AutoTokenizer, AutoModelForCausalLM
-
->>>>>>> 6390bb2c
 from lm_polygraph import WhiteboxModel
 from omegaconf import OmegaConf
 from tqdm import tqdm
 from transformers import AutoModelForCausalLM, AutoTokenizer
 
-<<<<<<< HEAD
 from llm_tts.evaluator_gold_standard_deepseek import EvaluatorGoldStandard
-from llm_tts.scorers.reasoneval_direct import DirectReasonEvalScorerSeparate
+from llm_tts.models.blackboxmodel_with_streaming import BlackboxModelWithStreaming
+from llm_tts.scorers.direct_prm_scorer import DirectPRMScorer
+from llm_tts.step_candidate_generator_through_api import (
+    StepCandidateGeneratorThroughAPI,
+)
+from llm_tts.step_candidate_generator_through_huggingface import (
+    StepCandidateGeneratorThroughHuggingface,
+)
+from llm_tts.step_detection import StepBoundaryDetector
 from llm_tts.strategies import StrategyOnlineBestOfN
-=======
-from llm_tts.strategies import (
-    StrategyOnlineBestOfN,
-)
-from llm_tts.models.blackboxmodel_with_streaming import BlackboxModelWithStreaming
-from llm_tts.evaluator_gold_standard_deepseek import EvaluatorGoldStandard
-from llm_tts.scorers.direct_prm_scorer import DirectPRMScorer
-from llm_tts.step_candidate_generator_through_api import StepCandidateGeneratorThroughAPI
-from llm_tts.step_candidate_generator_through_huggingface import StepCandidateGeneratorThroughHuggingface
-from llm_tts.step_detection import StepBoundaryDetector
-
-
-import logging
->>>>>>> 6390bb2c
 
 log = logging.getLogger(__name__)
 
 
 def load_tokenizer(model_path: str):
     tokenizer = AutoTokenizer.from_pretrained(model_path)
-    #tokenizer.chat_template = None
-    #tokenizer.padding_side = "left"  # Fix padding side for decoder-only models
+    # tokenizer.chat_template = None
+    # tokenizer.padding_side = "left"  # Fix padding side for decoder-only models
     return tokenizer
 
 
@@ -72,7 +51,7 @@
             return f.read().strip()
     else:
         # Default prompt template for ReasonEval
-        #return "Question: {question}\n\nLet's solve this step by step.\n\n"
+        # return "Question: {question}\n\nLet's solve this step by step.\n\n"
         return ""
 
 
@@ -164,7 +143,7 @@
         detector = StepBoundaryDetector(
             step_patterns=["- Step", "<Answer>:", "\n<Answer>:"],
             answer_patterns=["<Answer>:", "\n<Answer>:"],
-            max_tokens_per_step=config.generation.max_new_tokens
+            max_tokens_per_step=config.generation.max_new_tokens,
         )
         step_generator = StepCandidateGeneratorThroughHuggingface(
             model=model,
@@ -172,7 +151,7 @@
             temperature=config.generation.temperature,
             max_new_tokens=config.generation.max_new_tokens,
             top_p=config.generation.top_p,
-            top_k=config.generation.top_k
+            top_k=config.generation.top_k,
         )
 
     elif config.model.type == "openai_api":
@@ -181,13 +160,13 @@
             openai_api_key=config.model.api_key,
             model_path=config.model.model_path,
             supports_logprobs=config.model.supports_logprobs,
-            #generation_parameters=config.model.generation_parameters,
+            # generation_parameters=config.model.generation_parameters,
         )
 
         detector = StepBoundaryDetector(
             step_patterns=["- Step", "<Answer>:", "\n<Answer>:"],
             answer_patterns=["<Answer>:", "\n<Answer>:"],
-            max_tokens_per_step=config.generation.max_new_tokens
+            max_tokens_per_step=config.generation.max_new_tokens,
         )
         step_generator = StepCandidateGeneratorThroughAPI(
             model=model,
@@ -195,7 +174,7 @@
             temperature=config.generation.temperature,
             max_new_tokens=config.generation.max_new_tokens,
             top_p=config.generation.top_p,
-            top_k=config.generation.top_k
+            top_k=config.generation.top_k,
         )
     else:
         raise ValueError(f"Model type {config.model.type} not supported")
@@ -255,10 +234,9 @@
         else:
             request = [
                 {"role": "system", "content": ""},
-                {"role": "user",   "content": instance["question"]}
+                {"role": "user", "content": instance["question"]},
             ]
-        
-        
+
         result = strategy.generate_trajectory(request)
 
         # Extract generated answer (but don't check correctness yet)
@@ -301,11 +279,6 @@
     results,
     save_path: str,
 ):
-<<<<<<< HEAD
-    prompt_file = config.dataset.prompt_file
-
-=======
->>>>>>> 6390bb2c
     # Phase 2: Check correctness for all results
     log.info("\n" + "=" * 60)
     log.info("Phase 2: Checking correctness")
@@ -315,7 +288,11 @@
     log.info(f"Using DeepSeek verification with {config.evaluator.n_threads} threads")
 
     # Load prompt template and ensure compatibility
-    prompt_template = load_prompt_template(config.dataset.prompt_file) if config.dataset.prompt_file else ""
+    prompt_template = (
+        load_prompt_template(config.dataset.prompt_file)
+        if config.dataset.prompt_file
+        else ""
+    )
     if "{question}" in prompt_template:
         prompt_template = prompt_template.replace("{question}", "{q}")
 
@@ -450,7 +427,11 @@
     if config.dataset.subset:
         dataset = dataset.select(range(min(config.dataset.subset, len(dataset))))
 
-    prompt_template = load_prompt_template(config.dataset.prompt_file) if config.dataset.prompt_file else ""
+    prompt_template = (
+        load_prompt_template(config.dataset.prompt_file)
+        if config.dataset.prompt_file
+        else ""
+    )
 
     # Load model
     log.info(f"Loading model: {config.model.model_path}")
@@ -460,7 +441,9 @@
     scorer = create_scorer(config, model)
 
     # Create tts strategy
-    generator = create_tts_strategy(config=config, step_generator=step_generator, scorer=scorer)
+    generator = create_tts_strategy(
+        config=config, step_generator=step_generator, scorer=scorer
+    )
 
     # Load existing results if resuming
     if config.output.resume:
@@ -478,7 +461,7 @@
         strategy=generator,
         dataset=dataset,
         processed_indices=processed_indices,
-        prompt_template=prompt_template
+        prompt_template=prompt_template,
     )
 
     # Evaluate results
@@ -489,7 +472,5 @@
     )
 
 
-
-
 if __name__ == "__main__":
     main()