--- conflicted
+++ resolved
@@ -35,15 +35,10 @@
     StepCandidateGeneratorThroughHuggingface,
 )
 from llm_tts.strategies import (
-<<<<<<< HEAD
+    StrategyBeamSearch,
     StrategyDeepConf,
     StrategyOnlineBestOfN,
     StrategyUncertaintyCoT,
-=======
-    StrategyBeamSearch,
-    StrategyDeepConf,
-    StrategyOnlineBestOfN,
->>>>>>> 2a49c85c
 )
 
 # Load environment variables from .env file
@@ -360,6 +355,7 @@
             max_tokens=config.strategy.get("max_tokens", 512),
             top_logprobs=config.strategy.get("top_logprobs", 20),
         )
+
     elif config.strategy.type == "beam_search":
         strategy = StrategyBeamSearch(
             step_generator=step_generator,
