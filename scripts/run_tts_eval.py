#!/usr/bin/env python3

import logging
import os
import random
import traceback
from datetime import datetime
from pathlib import Path

import hydra
import numpy as np
import torch
from datasets import Dataset, load_dataset
from dotenv import load_dotenv
from hydra.core.hydra_config import HydraConfig
from lm_polygraph import WhiteboxModel
from lm_polygraph.utils.generation_parameters import GenerationParameters
from omegaconf import OmegaConf
from tqdm import tqdm
from transformers import AutoModelForCausalLM, AutoTokenizer
from utils.results import load_results_json, parse_resume_arguments, save_results_json

from llm_tts.evaluation import (
    EvaluatorAlignScore,
    EvaluatorExactMatch,
    EvaluatorLLMAsAJudge,
)
from llm_tts.models.blackboxmodel_with_streaming import BlackboxModelWithStreaming
from llm_tts.scorers import (
    StepScorerPRM,
    StepScorerUncertainty,
    TotValueScorer,
    TotVoteScorer,
)
from llm_tts.step_boundary_detector import StepBoundaryDetector
from llm_tts.step_candidate_generator_through_api import (
    StepCandidateGeneratorThroughAPI,
)
from llm_tts.step_candidate_generator_through_huggingface import (
    StepCandidateGeneratorThroughHuggingface,
)
from llm_tts.strategies import (
    StrategyBeamSearch,
    StrategyDeepConf,
    StrategyOnlineBestOfN,
<<<<<<< HEAD
    StrategyUncertaintyCoT,
=======
    StrategySelfConsistency,
    StrategyTreeOfThoughts,
>>>>>>> 7f7eec79
)

# Load environment variables from .env file
load_dotenv()

log = logging.getLogger(__name__)


def load_tokenizer(model_path: str):
    tokenizer = AutoTokenizer.from_pretrained(model_path)
    # tokenizer.chat_template = None
    # tokenizer.padding_side = "left"  # Fix padding side for decoder-only models
    return tokenizer


def load_model(model_path: str, device_map: str):
    model = AutoModelForCausalLM.from_pretrained(
        model_path, device_map=device_map, trust_remote_code=True
    )
    return model


def load_prompt_template(prompt_file: str) -> str:
    """Load prompt template from file"""
    with open(prompt_file, "r") as f:
        return f.read().strip()


def build_evaluators(config):
    """
    Create evaluators from config.
    The list of evaluator names in config.evaluation.evaluators
    """
    evaluators = {}

    for evaluator_name in config.evaluation.evaluators:
        if evaluator_name == "llm_judge":
            llm_cfg = OmegaConf.to_container(config.evaluation.llm_judge, resolve=True)
            prompt_template = (
                load_prompt_template(llm_cfg.get("prompt_file"))
                if llm_cfg.get("prompt_file")
                else ""
            )
            if "{question}" in prompt_template:
                prompt_template = prompt_template.replace("{question}", "{q}")

            # Set API key in environment based on provider
            provider = llm_cfg.get("provider")
            if provider == "openrouter":
                api_key = os.getenv("OPENROUTER_API_KEY")
            elif provider == "deepseek":
                api_key = os.getenv("DEEPSEEK_API_KEY")
            else:
                api_key = os.getenv("OPENAI_API_KEY")

            if api_key:
                os.environ["OPENAI_API_KEY"] = api_key

            # Remove config-only params not needed by evaluator
            llm_cfg.pop("prompt_file", None)
            llm_cfg.pop("provider", None)
            llm_cfg["prompt"] = prompt_template

            # Include model name in evaluator key to support multiple LLM judge models
            model_name = llm_cfg.get("model", "unknown")
            # Sanitize model name (remove slashes, colons, etc.)
            sanitized_model = model_name.replace("/", "_").replace(":", "_")
            eval_key = f"llm_judge_{sanitized_model}"
            evaluators[eval_key] = EvaluatorLLMAsAJudge(**llm_cfg)

        elif evaluator_name == "exact_match":
            evaluators["exact_match"] = EvaluatorExactMatch(
                config.dataset.answer_format
            )

        elif evaluator_name == "alignscore":
            align_cfg = OmegaConf.to_container(
                config.evaluation.alignscore, resolve=True
            )
            evaluators["alignscore"] = EvaluatorAlignScore(**align_cfg)

        else:
            log.warning(f"Unknown evaluator type '{evaluator_name}', skipping")

    return evaluators


def wandb_save_directory(directory_path):
    import wandb

    for file_name in os.listdir(directory_path):
        full_path = os.path.join(directory_path, file_name)
        if os.path.isfile(full_path):  # Make sure it's a file, not a directory
            wandb.save(full_path)


def set_random_seeds(seed):
    log.info(f"Set random seed to {seed}")
    random.seed(seed)
    np.random.seed(seed)
    torch.manual_seed(seed)
    if torch.cuda.is_available():
        torch.cuda.manual_seed(seed)
        torch.cuda.manual_seed_all(seed)


def create_scorer(config):
    # DeepConf doesn't use a scorer

    if config.strategy.type == "deepconf":
        return None
    if config.scorer.type == "uncertainty_pd":
        return None
    if config.scorer is None:
        return None

    if config.scorer.type == "prm":
        scorer = StepScorerPRM(
            prm_model_path=config.scorer.model_path,
            device=config.scorer.device,
            batch_size=config.scorer.batch_size,
        )

    elif config.scorer.type == "uncertainty":
        scorer = StepScorerUncertainty()

    else:
        raise ValueError(f"Scorer type {config.scorer.type} not supported")

    return scorer


def create_model(config):
    if config.model.type == "local":
        if (
            config.scorer.type == "uncertainty"
            or config.scorer.type == "uncertainty_pd"
        ):
            log.info(
                f"Loading uncertainty model: {config.scorer.uncertainty_model_creator}"
            )

            import importlib

            mod = importlib.import_module(config.scorer.uncertainty_model_creator)
            model = mod.create_uncertainty_model(config)
            model.generation_parameters = GenerationParameters()
            model.generation_parameters.temperature = config.generation.temperature
            model.generation_parameters.max_new_tokens = (
                config.generation.max_new_tokens
            )
            model.generation_parameters.top_p = config.generation.top_p
            model.generation_parameters.top_k = config.generation.top_k

        else:
            log.info(f"Loading model: {config.model.model_path}")
            tokenizer = load_tokenizer(config.model.model_path)
            base_model = load_model(config.model.model_path, config.system.device)
            base_model.eval()
            model = WhiteboxModel(base_model, tokenizer)

        detector = StepBoundaryDetector(
            step_patterns=config.strategy.get(
                "detector_step_patterns", ["- Step", "<Answer>:", "\n<Answer>:"]
            ),
            answer_patterns=config.strategy.get(
                "detector_answer_patterns", ["<Answer>:", "\n<Answer>:"]
            ),
            max_tokens_per_step=config.generation.max_new_tokens,
        )
        step_generator = StepCandidateGeneratorThroughHuggingface(
            model=model,
            detector=detector,
            temperature=config.generation.temperature,
            max_new_tokens=config.generation.max_new_tokens,
            max_length=config.generation.max_length,
            top_p=config.generation.top_p,
            top_k=config.generation.top_k,
            disable_thinking_mode=config.model.disable_thinking_mode,
            generation_batch_size=config.generation.batch_size,
        )

    elif config.model.type == "openai_api":
        # Use model_name if available, otherwise fall back to model_path
        model_path = config.model.get("model_name") or config.model.get("model_path")
        log.info(f"Using OpenAI API model: {model_path}")

        # Check provider for API key and base URL (applies to all strategies)
        import os

        if config.model.get("provider") == "openrouter":
            api_key = config.model.get("api_key") or os.getenv("OPENROUTER_API_KEY")
            base_url = "https://openrouter.ai/api/v1"
        else:
            api_key = config.model.get("api_key") or os.getenv("OPENAI_API_KEY")
            base_url = None

        # Check if DeepConf strategy
        if config.strategy.type == "deepconf":
            # DeepConf uses streaming with logprobs but no boundary detector
            model = BlackboxModelWithStreaming(
                openai_api_key=api_key,
                model_path=model_path,
                supports_logprobs=True,
                base_url=base_url,
            )
            step_generator = None  # DeepConf doesn't use step generator
        else:
            # Other strategies use boundary detection via early stopping
            from llm_tts.early_stopping import BoundaryEarlyStopping

            detector = StepBoundaryDetector(
                step_patterns=["- Step", "<Answer>:", "\n<Answer>:"],
                answer_patterns=["<Answer>:", "\n<Answer>:"],
                max_tokens_per_step=config.generation.max_new_tokens,
            )

            generation_parameters = GenerationParameters()
            generation_parameters.temperature = config.generation.temperature
            generation_parameters.max_new_tokens = config.generation.max_new_tokens
            generation_parameters.top_p = config.generation.top_p
            generation_parameters.top_k = config.generation.top_k

            # Create boundary-based early stopping
            early_stopping = BoundaryEarlyStopping(detector=detector)

            model = BlackboxModelWithStreaming(
                openai_api_key=api_key,
                model_path=model_path,
                supports_logprobs=config.model.supports_logprobs,
                early_stopping=early_stopping,
                generation_parameters=generation_parameters,
                base_url=base_url,
            )

            step_generator = StepCandidateGeneratorThroughAPI(
                model=model,
                detector=detector,
                prefill_mode=config.model.prefill_mode,
            )
    else:
        raise ValueError(f"Model type {config.model.type} not supported")

    return model, step_generator


def create_tts_strategy(config, model, step_generator, scorer):
    if config.strategy.type == "online_best_of_n":
        strategy = StrategyOnlineBestOfN(
            step_generator=step_generator,
            scorer=scorer,
            candidates_per_step=config.strategy.candidates_per_step,
            max_steps=config.strategy.max_steps,
        )
    elif config.strategy.type == "deepconf":
        # DeepConf requires BlackboxModel with logprobs support
        if not isinstance(model, BlackboxModelWithStreaming):
            raise ValueError(
                f"DeepConf requires BlackboxModelWithStreaming, got {type(model).__name__}"
            )

        strategy = StrategyDeepConf(
            model=model,
            mode=config.strategy.mode,
            budget=config.strategy.get("budget", 8),
            warmup_traces=config.strategy.get("warmup_traces", 4),
            total_budget=config.strategy.get("total_budget", 10),
            confidence_percentile=config.strategy.get("confidence_percentile", 90),
            window_size=config.strategy.get("window_size", 2048),
            filter_method=config.strategy.get("filter_method", "top10"),
            temperature=config.strategy.get("temperature", 0.7),
            top_p=config.strategy.get("top_p", 1.0),
            max_tokens=config.strategy.get("max_tokens", 512),
            top_logprobs=config.strategy.get("top_logprobs", 20),
            n_threads=config.strategy.get("n_threads", 8),
        )

    elif config.strategy.type == "beam_search":
        strategy = StrategyBeamSearch(
            step_generator=step_generator,
            scorer=scorer,
            beam_size=config.strategy.beam_size,
            candidates_per_beam=config.strategy.candidates_per_beam,
            max_steps=config.strategy.max_steps,
            aggregation=getattr(config.strategy, "aggregation", "mean"),
        )
    elif config.strategy.type == "self_consistency":
        strategy = StrategySelfConsistency(
            model=model,
            num_paths=config.strategy.get("num_paths", 10),
            max_new_tokens=config.strategy.get("max_new_tokens", 512),
            temperature=config.strategy.get("temperature", 0.7),
            generation_batch_size=config.strategy.get("generation_batch_size", None),
            scorer=scorer,
            n_threads=config.strategy.get("n_threads", None),
        )
    elif config.strategy.type == "tree_of_thoughts":
        # Tree-of-Thoughts requires API-based model for state evaluation
        if not isinstance(model, BlackboxModelWithStreaming):
            raise ValueError(
                f"Tree-of-Thoughts requires BlackboxModelWithStreaming, got {type(model).__name__}"
            )

        # Create ToT scorer based on method_evaluate config
        method_evaluate = config.strategy.get("method_evaluate", "value")
        n_evaluate_sample = config.strategy.get("n_evaluate_sample", 3)

        if method_evaluate == "value":
            tot_scorer = TotValueScorer(
                model=model,
                n_evaluate_sample=n_evaluate_sample,
                temperature=0.0,
                max_tokens=50,
                timeout=config.strategy.get("scorer_timeout", 120),
                value_prompt_path=config.strategy.get("value_prompt_path"),
                value_last_step_prompt_path=config.strategy.get(
                    "value_last_step_prompt_path"
                ),
            )
        elif method_evaluate == "vote":
            tot_scorer = TotVoteScorer(
                model=model,
                n_evaluate_sample=n_evaluate_sample,
                temperature=0.5,
                max_tokens=100,
            )
        else:
            raise ValueError(f"Unknown method_evaluate: {method_evaluate}")

        strategy = StrategyTreeOfThoughts(
            model=model,
            scorer=tot_scorer,
            mode=config.strategy.get("mode", "generic"),
            method_generate=config.strategy.get("method_generate", "propose"),
            beam_width=config.strategy.get("beam_width", 5),
            n_generate_sample=config.strategy.get("n_generate_sample", 5),
            steps=config.strategy.get("steps", 4),
            temperature=config.strategy.get("temperature", 0.7),
            max_tokens_per_step=config.strategy.get("max_tokens_per_step", 100),
            n_threads=config.strategy.get("n_threads", 8),
            scorer_timeout=config.strategy.get("scorer_timeout", 120),
            propose_prompt_path=config.strategy.get("propose_prompt_path"),
            cot_prompt_path=config.strategy.get("cot_prompt_path"),
            value_prompt_path=config.strategy.get("value_prompt_path"),
            value_last_step_prompt_path=config.strategy.get(
                "value_last_step_prompt_path"
            ),
        )

    elif config.strategy.type == "uncertainty_cot":
        strategy = StrategyUncertaintyCoT(
            config=config,
            step_generator=step_generator,
            candidates_per_step=config.strategy.candidates_per_step,
            max_steps=config.strategy.max_steps,
            max_empty_steps=config.strategy.max_empty_steps,
            uncertainty_threshold=config.strategy.uncertainty_threshold,
        )
    else:
        raise ValueError(f"Strategy type {config.strategy.type} not supported")

    return strategy


def generate_trajectories(
    results,
    save_path,
    strategy: StrategyOnlineBestOfN,
    dataset: Dataset,
    processed_indices: set,
    prompt_template: str,
    question_field: str = "question",
    answer_field: str = "answer",
):
    # Phase 1: Generate trajectories (without checking correctness)
    log.info("\n" + "=" * 60)
    log.info("Phase 1: Generating trajectories")
    log.info("=" * 60)

    save_path_file = Path(save_path) / "results.json"

    subset_size = len(dataset)
    for i in tqdm(range(subset_size), desc="Generating trajectories"):
        # Skip if already processed
        if i in processed_indices:
            log.info(f"Skipping sample {i} (already processed)")
            continue

        instance = dataset[i]

        log.info("\n" + "=" * 60)
        log.info(f"Sample {i + 1}/{subset_size}")

        # Get question using configurable field name
        question = instance[question_field]
        log.info(f"Question: {question[:200]}...")

        # Handle answer with fallback for Game of 24
        if answer_field and answer_field in instance and instance[answer_field]:
            if "####" in instance[answer_field]:
                from llm_tts.datasets.gsm8k import extract_answer_from_gsm8k

                gold_answer_num = extract_answer_from_gsm8k(instance[answer_field])
            else:
                gold_answer_num = instance[answer_field]
            log.info(f"Gold answer: {gold_answer_num}")
        else:
            gold_answer_num = "24"  # For Game of 24, answer is always 24
            log.info("Gold answer: 24 (Game of 24)")

        # Generate trajectory
        request = [
            {"role": "system", "content": ""},
            {
                "role": "user",
                "content": (
                    prompt_template.format(question=question)
                    if prompt_template
                    else question
                ),
            },
        ]

        result = strategy.generate_trajectory(request)

        # Extract generated answer (but don't check correctness yet)
        generated_text = result["trajectory"]
        if question in generated_text:
            generated_text = generated_text.replace(question, "").strip()

        # Log detailed traces
        log.info("\n" + "-" * 60)
        log.info("GENERATED TRACES:")
        log.info("-" * 60)

        # For DeepConf, steps contain the individual traces
        if result["steps"] and isinstance(result["steps"], list):
            for step_idx, step in enumerate(result["steps"]):
                validity = (
                    result.get("validity_scores", [])[step_idx]
                    if "validity_scores" in result
                    and step_idx < len(result["validity_scores"])
                    else "N/A"
                )
                # Format confidence score (handle both numeric and "N/A")
                confidence_str = (
                    f"{validity:.3f}"
                    if isinstance(validity, (int, float))
                    else validity
                )
                log.info(f"\nTrace {step_idx + 1} (confidence: {confidence_str}):")
                log.info(step)
        else:
            # Fallback: show full trajectory
            log.info(f"\nFull trajectory:\n{result['trajectory']}")

        log.info("\n" + "-" * 60)
        log.info("FINAL ANSWER:")
        log.info("-" * 60)
        log.info(f"Generated: {generated_text}")
        log.info(f"Num traces: {len(result['steps'])}")
        if "validity_scores" in result and result["validity_scores"]:
            log.info(f"Avg confidence: {np.mean(result['validity_scores']):.3f}")
        log.info("-" * 60)

        # Store result WITHOUT correctness check
        result_dict = {
            "index": i,
            "question": question,
            "gold_answer": gold_answer_num,
            "generated_trajectory": result["trajectory"],
            "generated_answer": generated_text,
            "steps": result["steps"],
            "validity_scores": result.get("validity_scores", []),
            "completed": result["completed"],
        }

        # Include metadata if present (contains trace summaries and details)
        if "metadata" in result:
            result_dict["metadata"] = result["metadata"]

        results.append(result_dict)

        # Save after each sample (enables resuming with minimal data loss)
        save_results_json(results, save_path_file)
        log.info(f"Saved result for sample {i} to {save_path_file}")

    # Final save after generation
    save_results_json(results, save_path_file)
    log.info(f"Final save after generation: {len(results)} results to {save_path_file}")

    return results


def evaluate_results(
    config,
    results,
    save_path: str,
):
    # Phase 2: Check correctness for all results
    log.info("\n" + "=" * 60)
    log.info("Phase 2: Checking correctness")
    log.info("=" * 60)

    # Build evaluators dynamically
    evaluators = build_evaluators(config)
    log.info(f"Using evaluators: {list(evaluators.keys())}")

    save_path_file = Path(save_path) / "results.json"

    # Process each evaluator separately (allows resuming per-evaluator)
    for eval_name, evaluator_fn in evaluators.items():
        log.info(f"\n--- Evaluator: {eval_name} ---")

        # Evaluate samples one at a time and save after each
        samples_evaluated = 0
        for i, result in enumerate(results):
            if "error" in result:
                continue

            # Check if this evaluator has already processed this sample
            if "eval" in result and eval_name in result["eval"]:
                log.info(
                    f"Skipping sample {result['index']} (already evaluated by {eval_name})"
                )
                continue

            log.info(f"Evaluating sample {result['index']} with {eval_name}...")

            try:
                # Evaluate single sample
                eval_result = evaluator_fn(
                    [result["question"]],
                    [result["generated_answer"]],
                    [result["gold_answer"]],
                )

                # Handle both old format (list) and new format (tuple of lists)
                if isinstance(eval_result, tuple):
                    annotations, responses = eval_result
                else:
                    # Backward compatibility: old evaluators return just annotations
                    annotations = eval_result
                    responses = [None]

                annotation = annotations[0]
                response = responses[0] if responses else None

                if np.isnan(annotation):
                    log.warning(
                        f"{eval_name} returned unclear result for sample "
                        f"{result['index']}, marking as incorrect"
                    )
                    is_correct = False
                else:
                    is_correct = annotation == 1  # 1 = correct, 0 = incorrect

                eval_data = {
                    "label": None if np.isnan(annotation) else int(annotation),
                    "is_correct": bool(is_correct),
                }

                # Add raw response if available
                if response is not None:
                    eval_data["response"] = response

                results[i].setdefault("eval", {})[eval_name] = eval_data

                log.info(
                    f"Sample {result['index']} [{eval_name}]: "
                    f"{annotation} ({'Correct' if is_correct else 'Incorrect'})"
                )

                # Save after each sample evaluation
                save_results_json(results, save_path_file)
                samples_evaluated += 1

            except Exception as e:
                traceback.print_exc()
                log.error(
                    f"Error during {eval_name} verification for sample {result['index']}: {e}"
                )
                results[i].setdefault("eval", {})[eval_name] = {
                    "label": None,
                    "is_correct": False,
                }
                # Save even after errors
                save_results_json(results, save_path_file)

        if samples_evaluated == 0:
            log.info(f"All samples already evaluated by {eval_name}, skipping")
        else:
            log.info(
                f"Completed evaluation with {eval_name} ({samples_evaluated} samples evaluated)"
            )

    completed = sum(r.get("completed", False) for r in results)
    errors = sum("error" in r for r in results)

    # Compute per-evaluator correctness
    summary_correct = {name: 0 for name in evaluators.keys()}
    summary_incorrect = {name: 0 for name in evaluators.keys()}

    for r in results:
        for name in evaluators.keys():
            # Check if this result has been evaluated by this evaluator
            if "eval" in r and name in r["eval"]:
                if r["eval"][name].get("is_correct"):
                    summary_correct[name] += 1
                else:
                    summary_incorrect[name] += 1

    log.info("Summary:")
    log.info(f"Total samples: {len(results)}")
    log.info(f"Completed: {completed} ({completed/len(results):.1%})")
    log.info(f"Errors: {errors} ({errors/len(results):.1%})")
    for name in sorted(list(evaluators.keys())):
        correct = summary_correct[name]
        incorrect = summary_incorrect[name]
        log.info(f"[{name}]")
        log.info(f"Correct: {correct} ({correct/len(results):.1%})")
        log.info(f"Incorrect: {incorrect} ({incorrect/len(results):.1%})")

    # Average statistics
    all_validities = []
    all_steps = []
    for r in results:
        if "validity_scores" in r and r["validity_scores"]:
            all_validities.extend(r["validity_scores"])
            all_steps.append(len(r["steps"]))

    log.info("Step Statistics:")
    log.info(f"Avg steps per trajectory: {np.mean(all_steps):.1f}")
    log.info(f"Avg validity score: {np.mean(all_validities):.3f}")

    # Log key metrics to wandb if enabled
    try:
        import wandb

        if wandb.run is not None:
            metrics = {
                "total_samples": len(results),
                "completed": completed,
                "completed_pct": completed / len(results),
                "errors": errors,
                "errors_pct": errors / len(results),
            }

            # Add per-evaluator metrics
            for name in evaluators.keys():
                correct = summary_correct[name]
                incorrect = summary_incorrect[name]
                metrics[f"{name}/correct"] = correct
                metrics[f"{name}/correct_pct"] = correct / len(results)
                metrics[f"{name}/incorrect"] = incorrect
                metrics[f"{name}/incorrect_pct"] = incorrect / len(results)
                metrics[f"{name}/accuracy"] = correct / len(results)

            # Add step statistics
            if all_steps:
                metrics["avg_steps_per_trajectory"] = np.mean(all_steps)
            if all_validities:
                metrics["avg_validity_score"] = np.mean(all_validities)

            wandb.log(metrics)
            log.info("Logged metrics to wandb")
    except ImportError:
        pass  # wandb not installed
    except Exception as e:
        log.warning(f"Failed to log metrics to wandb: {e}")


@hydra.main(
    version_base=None,
    config_path=None,
    config_name=None,
)
def main(config):
    """Main evaluation function"""

    output_dir = HydraConfig.get().runtime.output_dir
    log.info(f"Output directory: {output_dir}")

    # Setup wandb if configured
    if getattr(config, "report_to", None) == "wandb":
        import wandb

        wandb_cfg = OmegaConf.to_container(config, resolve=True, throw_on_missing=True)
        config_path_hydra = [
            path["path"]
            for path in HydraConfig.get().runtime.config_sources
            if path["schema"] == "file"
        ][0]
        wandb_cfg["HYDRA_CONFIG"] = (
            Path(config_path_hydra) / HydraConfig.get().job.config_name
        )
        os.environ["WANDB_DIR"] = str(Path(output_dir))
        # Project name: config > env var > default
        project = getattr(config, "wandb_project", None) or os.environ.get(
            "WANDB_PROJECT", "llm-tts-eval"
        )
        run_name = config.get("run_name", None)

        # Prepend date to wandb run name to match directory structure
        if run_name:
            date_str = datetime.now().strftime("%Y-%m-%d")
            wandb_run_name = f"{date_str}_{run_name}"
        else:
            wandb_run_name = None

        wandb.init(
            project=project, name=wandb_run_name, dir=output_dir, config=wandb_cfg
        )
        wandb_save_directory(Path(output_dir) / ".hydra")

    # Set random seeds
    set_random_seeds(config.system.seed)

    # Load dataset
    log.info(
        f"Loading dataset: {config.dataset.dataset_path} ({config.dataset.dataset_split})"
    )
    dataset = load_dataset(
        config.dataset.dataset_path,
        config.dataset.get("dataset_config", None),
        split=config.dataset.dataset_split,
        cache_dir=config.system.hf_cache,
    )
    if config.dataset.subset:
        dataset = dataset.select(range(min(config.dataset.subset, len(dataset))))

    prompt_template = (
        load_prompt_template(config.dataset.prompt_file)
        if config.dataset.prompt_file
        else ""
    )

    # Load model
    model_name = config.model.get("model_name") or config.model.get("model_path")
    log.info(f"Loading model: {model_name}")
    model, step_generator = create_model(config)

    # Create scorer (skip for DeepConf)
    scorer = create_scorer(config)

    # Create tts strategy
    generator = create_tts_strategy(
        config=config, model=model, step_generator=step_generator, scorer=scorer
    )

    # Load existing results if available (for resuming interrupted runs)
    results_path = Path(output_dir) / "results.json"
    results, processed_indices = load_results_json(results_path)

    # Generate trajectories
    results = generate_trajectories(
        results=results,
        save_path=output_dir,
        strategy=generator,
        dataset=dataset,
        processed_indices=processed_indices,
        prompt_template=prompt_template,
        question_field=config.dataset.get("question_field", "question"),
        answer_field=config.dataset.get("answer_field", "answer"),
    )

    # Evaluate results
    evaluate_results(
        config=config,
        results=results,
        save_path=output_dir,
    )

    # Shutdown model resources (executor, client)
    try:
        if hasattr(model, "shutdown"):
            model.shutdown()
    except Exception as e:
        log.warning(f"Failed to shutdown model: {e}")

    # Finish wandb session if it was initialized
    if getattr(config, "report_to", None) == "wandb":
        try:
            import wandb

            wandb.finish()
            log.info("Finished wandb session")
        except Exception as e:
            log.warning(f"Failed to finish wandb session: {e}")


if __name__ == "__main__":
    # Parse custom resume arguments before Hydra processes sys.argv
    parse_resume_arguments()
    main()<|MERGE_RESOLUTION|>--- conflicted
+++ resolved
@@ -43,12 +43,9 @@
     StrategyBeamSearch,
     StrategyDeepConf,
     StrategyOnlineBestOfN,
-<<<<<<< HEAD
-    StrategyUncertaintyCoT,
-=======
     StrategySelfConsistency,
     StrategyTreeOfThoughts,
->>>>>>> 7f7eec79
+    StrategyUncertaintyCoT,
 )
 
 # Load environment variables from .env file
