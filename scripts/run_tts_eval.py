--- conflicted
+++ resolved
@@ -19,11 +19,7 @@
 from omegaconf import OmegaConf
 from tqdm import tqdm
 from transformers import AutoModelForCausalLM, AutoTokenizer
-<<<<<<< HEAD
-from vllm import LLM
-=======
 from utils.results import load_results_json, parse_resume_arguments, save_results_json
->>>>>>> c1750e72
 
 from llm_tts.evaluation import (
     EvaluatorAlignScore,
@@ -39,9 +35,6 @@
 from llm_tts.step_candidate_generator_through_huggingface import (
     StepCandidateGeneratorThroughHuggingface,
 )
-<<<<<<< HEAD
-from llm_tts.strategies import PhiDecoder, StrategyOnlineBestOfN
-=======
 from llm_tts.strategies import (
     StrategyBeamSearch,
     StrategyDeepConf,
@@ -50,7 +43,6 @@
 
 # Load environment variables from .env file
 load_dotenv()
->>>>>>> c1750e72
 
 log = logging.getLogger(__name__)
 
@@ -256,21 +248,6 @@
                 max_tokens_per_step=config.generation.max_new_tokens,
             )
 
-<<<<<<< HEAD
-        step_generator = StepCandidateGeneratorThroughAPI(
-            model=model,
-            detector=detector,
-            prefill_mode=config.model.prefill_mode,
-        )
-    elif config.model.type == "vllm":
-        log.info(f"Using VLLM model: {config.model.model_path}")
-        model = LLM(
-            model=config.model.model_path,
-            gpu_memory_utilization=config.model.gpu_memory_utilization,
-            max_model_len=config.model.max_model_len,
-        )
-        return model, model
-=======
             generation_parameters = GenerationParameters()
             generation_parameters.temperature = config.generation.temperature
             generation_parameters.max_new_tokens = config.generation.max_new_tokens
@@ -293,7 +270,6 @@
                 detector=detector,
                 prefill_mode=config.model.prefill_mode,
             )
->>>>>>> c1750e72
     else:
         raise ValueError(f"Model type {config.model.type} not supported")
 
@@ -338,24 +314,6 @@
             candidates_per_beam=config.strategy.candidates_per_beam,
             max_steps=config.strategy.max_steps,
             aggregation=getattr(config.strategy, "aggregation", "mean"),
-        )
-
-    elif config.strategy.type == "phi":
-        strategy = PhiDecoder(
-            vllm_model=step_generator,
-            max_model_len=config.generation.max_new_tokens,
-            step_beam_size=config.strategy.step_beam_size,
-            num_rollout=config.strategy.num_rollout,
-            num_foresight=config.strategy.num_foresight,
-            strategy=config.strategy.strategy,
-            width_pruning_strategy=config.strategy.width_pruning_strategy,
-            depth_pruning_strategy=config.strategy.depth_pruning_strategy,
-            cluster_num=config.strategy.cluster_num,
-            threshold=config.strategy.threshold,
-            least_foresight_num=config.strategy.least_foresight_num,
-            sigma_rate=config.strategy.sigma_rate,
-            temperature=config.generation.temperature,
-            max_tokens=config.generation.max_new_tokens,
         )
 
     else:
