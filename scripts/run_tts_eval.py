--- conflicted
+++ resolved
@@ -23,15 +23,11 @@
 from transformers import AutoModelForCausalLM, AutoTokenizer
 from vllm import LLM
 
-<<<<<<< HEAD
-from llm_tts.evaluator_gold_standard_deepseek import EvaluatorGoldStandard
-=======
 from llm_tts.evaluation import (
     EvaluatorAlignScore,
     EvaluatorExactMatch,
     EvaluatorLLMAsAJudge,
 )
->>>>>>> db63e54c
 from llm_tts.models.blackboxmodel_with_streaming import BlackboxModelWithStreaming
 from llm_tts.scorers import StepScorerPRM
 from llm_tts.step_boundary_detector import StepBoundaryDetector
@@ -249,11 +245,8 @@
             max_new_tokens=config.generation.max_new_tokens,
             top_p=config.generation.top_p,
             top_k=config.generation.top_k,
-<<<<<<< HEAD
-=======
             disable_thinking_mode=config.model.disable_thinking_mode,
             generation_batch_size=config.generation.batch_size,
->>>>>>> db63e54c
         )
 
     elif config.model.type == "openai_api":
@@ -300,12 +293,6 @@
             scorer=scorer,
             candidates_per_step=config.strategy.candidates_per_step,
             max_steps=config.strategy.max_steps,
-<<<<<<< HEAD
-            max_new_tokens=config.generation.max_new_tokens,
-            temperature=config.generation.temperature,
-            generation_batch_size=config.generation.batch_size,
-=======
->>>>>>> db63e54c
         )
     elif config.strategy.type == "mur":
         critic_model = None
@@ -421,32 +408,9 @@
     log.info("Phase 2: Checking correctness")
     log.info("=" * 60)
 
-<<<<<<< HEAD
-    # Use DeepSeek verification
-    log.info(f"Using DeepSeek verification with {config.evaluator.n_threads} threads")
-
-    # Load prompt template and ensure compatibility
-    prompt_template = (
-        load_prompt_template(config.dataset.prompt_file)
-        if config.dataset.prompt_file
-        else ""
-    )
-    if "{question}" in prompt_template:
-        prompt_template = prompt_template.replace("{question}", "{q}")
-
-    # Create evaluator
-    evaluator = EvaluatorGoldStandard(
-        prompt=prompt_template,
-        base_url=config.evaluator.base_url,
-        model=config.evaluator.model,
-        n_threads=config.evaluator.n_threads,
-        cache_path=os.path.expanduser("~/.cache"),
-    )
-=======
     # Build evaluators dynamically
     evaluators = build_evaluators(config)
     log.info(f"Using evaluators: {list(evaluators.keys())}")
->>>>>>> db63e54c
 
     # Prepare data for batch processing
     problems = []
