#!/usr/bin/env python3

import logging
import os
import random
import traceback
from datetime import datetime
from pathlib import Path

import hydra
import numpy as np
import torch
from datasets import Dataset, load_dataset
from dotenv import load_dotenv
from hydra.core.hydra_config import HydraConfig
from lm_polygraph import WhiteboxModel
from lm_polygraph.utils.generation_parameters import GenerationParameters
from omegaconf import OmegaConf
from tqdm import tqdm
from transformers import AutoModelForCausalLM, AutoTokenizer
from utils.results import load_results_json, parse_resume_arguments, save_results_json

from llm_tts.evaluation import (
    EvaluatorAlignScore,
    EvaluatorExactMatch,
    EvaluatorLLMAsAJudge,
)
from llm_tts.models.blackboxmodel_with_streaming import BlackboxModelWithStreaming
<<<<<<< HEAD
from llm_tts.scorers import StepScorerConfidence, StepScorerPRM, StepScorerUncertainty
=======
from llm_tts.scorers import (
    StepScorerPRM,
    StepScorerUncertainty,
    TotValueScorer,
    TotVoteScorer,
)
>>>>>>> 91b8db4a
from llm_tts.step_boundary_detector import StepBoundaryDetector
from llm_tts.step_candidate_generator_through_api import (
    StepCandidateGeneratorThroughAPI,
)
from llm_tts.step_candidate_generator_through_huggingface import (
    StepCandidateGeneratorThroughHuggingface,
)
from llm_tts.strategies import (
    AdaptiveScalingBestOfN,
    StrategyBeamSearch,
    StrategyDeepConf,
    StrategyOnlineBestOfN,
    StrategySelfConsistency,
    StrategyTreeOfThoughts,
)

# Load environment variables from .env file
load_dotenv()

log = logging.getLogger(__name__)


def load_tokenizer(model_path: str):
    tokenizer = AutoTokenizer.from_pretrained(model_path)
    # tokenizer.chat_template = None
    # tokenizer.padding_side = "left"  # Fix padding side for decoder-only models
    return tokenizer


def load_model(model_path: str, device_map: str):
    model = AutoModelForCausalLM.from_pretrained(
        model_path, device_map=device_map, trust_remote_code=True
    )
    return model


def load_prompt_template(prompt_file: str) -> str:
    """Load prompt template from file"""
    with open(prompt_file, "r") as f:
        return f.read().strip()


def build_evaluators(config):
    """
    Create evaluators from config.
    The list of evaluator names in config.evaluation.evaluators
    """
    evaluators = {}

    for evaluator_name in config.evaluation.evaluators:
        if evaluator_name == "llm_judge":
            llm_cfg = OmegaConf.to_container(config.evaluation.llm_judge, resolve=True)
            prompt_template = (
                load_prompt_template(llm_cfg.get("prompt_file"))
                if llm_cfg.get("prompt_file")
                else ""
            )
            if "{question}" in prompt_template:
                prompt_template = prompt_template.replace("{question}", "{q}")

            # Set API key in environment based on provider
            provider = llm_cfg.get("provider")
            if provider == "openrouter":
                api_key = os.getenv("OPENROUTER_API_KEY")
            elif provider == "deepseek":
                api_key = os.getenv("DEEPSEEK_API_KEY")
            else:
                api_key = os.getenv("OPENAI_API_KEY")

            if api_key:
                os.environ["OPENAI_API_KEY"] = api_key

            # Remove config-only params not needed by evaluator
            llm_cfg.pop("prompt_file", None)
            llm_cfg.pop("provider", None)
            llm_cfg["prompt"] = prompt_template

            # Include model name in evaluator key to support multiple LLM judge models
            model_name = llm_cfg.get("model", "unknown")
            # Sanitize model name (remove slashes, colons, etc.)
            sanitized_model = model_name.replace("/", "_").replace(":", "_")
            eval_key = f"llm_judge_{sanitized_model}"
            evaluators[eval_key] = EvaluatorLLMAsAJudge(**llm_cfg)

        elif evaluator_name == "exact_match":
            evaluators["exact_match"] = EvaluatorExactMatch(
                config.dataset.answer_format
            )

        elif evaluator_name == "alignscore":
            align_cfg = OmegaConf.to_container(
                config.evaluation.alignscore, resolve=True
            )
            evaluators["alignscore"] = EvaluatorAlignScore(**align_cfg)

        else:
            log.warning(f"Unknown evaluator type '{evaluator_name}', skipping")

    return evaluators


def wandb_save_directory(directory_path):
    import wandb

    for file_name in os.listdir(directory_path):
        full_path = os.path.join(directory_path, file_name)
        if os.path.isfile(full_path):  # Make sure it's a file, not a directory
            wandb.save(full_path)


def set_random_seeds(seed):
    log.info(f"Set random seed to {seed}")
    random.seed(seed)
    np.random.seed(seed)
    torch.manual_seed(seed)
    if torch.cuda.is_available():
        torch.cuda.manual_seed(seed)
        torch.cuda.manual_seed_all(seed)


def create_scorer(config):
    # DeepConf doesn't use a scorer

    if config.strategy.type == "deepconf":
        return None

    if config.scorer is None:
        return None

    if config.scorer.type == "prm":
        scorer = StepScorerPRM(
            prm_model_path=config.scorer.model_path,
            device=config.scorer.device,
            batch_size=config.scorer.batch_size,
        )

    elif config.scorer.type == "uncertainty":
        scorer = StepScorerUncertainty()
    elif config.scorer.type == "perplexity" or config.scorer.type == "entropy":
        scorer = StepScorerConfidence()
    else:
        raise ValueError(f"Scorer type {config.scorer.type} not supported")

    return scorer


def create_model(config):
    if config.model.type == "local":
        if config.scorer.type in ["uncertainty", "entropy", "perplexity"]:
            log.info(
                f"Loading uncertainty model: {config.scorer.uncertainty_model_creator}"
            )

            import importlib

            mod = importlib.import_module(config.scorer.uncertainty_model_creator)
            model = mod.create_uncertainty_model(config)
            model.generation_parameters = GenerationParameters()
            model.generation_parameters.temperature = config.generation.temperature
            model.generation_parameters.max_new_tokens = (
                config.generation.max_new_tokens
            )
            model.generation_parameters.top_p = config.generation.top_p
            model.generation_parameters.top_k = config.generation.top_k

        else:
            log.info(f"Loading model: {config.model.model_path}")
            tokenizer = load_tokenizer(config.model.model_path)
            base_model = load_model(config.model.model_path, config.system.device)
            base_model.eval()
            model = WhiteboxModel(base_model, tokenizer)

        detector = StepBoundaryDetector(
            step_patterns=["- Step", "<Answer>:", "\n<Answer>:"],
            answer_patterns=["<Answer>:", "\n<Answer>:"],
            max_tokens_per_step=config.generation.max_new_tokens,
        )
        step_generator = StepCandidateGeneratorThroughHuggingface(
            model=model,
            detector=detector,
            temperature=config.generation.temperature,
            max_new_tokens=config.generation.max_new_tokens,
            max_length=config.generation.max_length,
            top_p=config.generation.top_p,
            top_k=config.generation.top_k,
            disable_thinking_mode=config.model.disable_thinking_mode,
            generation_batch_size=config.generation.batch_size,
        )

    elif config.model.type == "openai_api":
        # Use model_name if available, otherwise fall back to model_path
        model_path = config.model.get("model_name") or config.model.get("model_path")
        log.info(f"Using OpenAI API model: {model_path}")

        # Check provider for API key and base URL (applies to all strategies)
        import os

        if config.model.get("provider") == "openrouter":
            api_key = config.model.get("api_key") or os.getenv("OPENROUTER_API_KEY")
            base_url = "https://openrouter.ai/api/v1"
        else:
            api_key = config.model.get("api_key") or os.getenv("OPENAI_API_KEY")
            base_url = None

        # Check if DeepConf strategy
        if config.strategy.type == "deepconf":
            # DeepConf uses streaming with logprobs but no boundary detector
            model = BlackboxModelWithStreaming(
                openai_api_key=api_key,
                model_path=model_path,
                supports_logprobs=True,
                base_url=base_url,
            )
            step_generator = None  # DeepConf doesn't use step generator
        else:
            # Other strategies use boundary detection via early stopping
            from llm_tts.early_stopping import BoundaryEarlyStopping

            detector = StepBoundaryDetector(
                step_patterns=[
                    "- Step",
                    "<Answer>:",
                    "\n<Answer>:",
                    "### Step",
                    "\nStep",
                ],
                answer_patterns=["<Answer>:", "\n<Answer>:"],
                max_tokens_per_step=config.generation.max_new_tokens,
            )

            generation_parameters = GenerationParameters()
            generation_parameters.temperature = config.generation.temperature
            generation_parameters.max_new_tokens = config.generation.max_new_tokens
            generation_parameters.top_p = config.generation.top_p
            generation_parameters.top_k = config.generation.top_k

            # Create boundary-based early stopping
            early_stopping = BoundaryEarlyStopping(detector=detector)

            model = BlackboxModelWithStreaming(
                openai_api_key=api_key,
                model_path=model_path,
                supports_logprobs=config.model.supports_logprobs,
                early_stopping=early_stopping,
                generation_parameters=generation_parameters,
                base_url=base_url,
            )

            step_generator = StepCandidateGeneratorThroughAPI(
                model=model,
                detector=detector,
                prefill_mode=config.model.prefill_mode,
            )
    else:
        raise ValueError(f"Model type {config.model.type} not supported")

    return model, step_generator


def create_tts_strategy(config, model, step_generator, scorer):
    if config.strategy.type == "online_best_of_n":
        strategy = StrategyOnlineBestOfN(
            step_generator=step_generator,
            scorer=scorer,
            candidates_per_step=config.strategy.candidates_per_step,
            max_steps=config.strategy.max_steps,
        )
    elif config.strategy.type == "adaptive":
        strategy = AdaptiveScalingBestOfN(
            step_generator=step_generator,
            scorer=scorer,
            candidates_per_step=config.strategy.candidates_per_step,
            max_steps=config.strategy.max_steps,
            adaptive_scaling_method=config.strategy.adaptive_scaling_method,
            scaling_rate=config.strategy.scaling_rate,
            momentum_rate=config.strategy.momentum_rate,
        )
    elif config.strategy.type == "deepconf":
        # DeepConf requires BlackboxModel with logprobs support
        if not isinstance(model, BlackboxModelWithStreaming):
            raise ValueError(
                f"DeepConf requires BlackboxModelWithStreaming, got {type(model).__name__}"
            )

        strategy = StrategyDeepConf(
            model=model,
            mode=config.strategy.mode,
            budget=config.strategy.get("budget", 8),
            warmup_traces=config.strategy.get("warmup_traces", 4),
            total_budget=config.strategy.get("total_budget", 10),
            confidence_percentile=config.strategy.get("confidence_percentile", 90),
            window_size=config.strategy.get("window_size", 2048),
            filter_method=config.strategy.get("filter_method", "top10"),
            temperature=config.strategy.get("temperature", 0.7),
            top_p=config.strategy.get("top_p", 1.0),
            max_tokens=config.strategy.get("max_tokens", 512),
            top_logprobs=config.strategy.get("top_logprobs", 20),
            n_threads=config.strategy.get("n_threads", 8),
        )
    elif config.strategy.type == "beam_search":
        strategy = StrategyBeamSearch(
            step_generator=step_generator,
            scorer=scorer,
            beam_size=config.strategy.beam_size,
            candidates_per_beam=config.strategy.candidates_per_beam,
            max_steps=config.strategy.max_steps,
            aggregation=getattr(config.strategy, "aggregation", "mean"),
        )
    elif config.strategy.type == "self_consistency":
        strategy = StrategySelfConsistency(
            model=model,
            num_paths=config.strategy.get("num_paths", 10),
            max_new_tokens=config.strategy.get("max_new_tokens", 512),
            temperature=config.strategy.get("temperature", 0.7),
            generation_batch_size=config.strategy.get("generation_batch_size", None),
            scorer=scorer,
            n_threads=config.strategy.get("n_threads", None),
        )
    elif config.strategy.type == "tree_of_thoughts":
        # Tree-of-Thoughts requires API-based model for state evaluation
        if not isinstance(model, BlackboxModelWithStreaming):
            raise ValueError(
                f"Tree-of-Thoughts requires BlackboxModelWithStreaming, got {type(model).__name__}"
            )

        # Create ToT scorer based on method_evaluate config
        method_evaluate = config.strategy.get("method_evaluate", "value")
        n_evaluate_sample = config.strategy.get("n_evaluate_sample", 3)

        if method_evaluate == "value":
            tot_scorer = TotValueScorer(
                model=model,
                n_evaluate_sample=n_evaluate_sample,
                temperature=0.0,
                max_tokens=50,
                timeout=config.strategy.get("scorer_timeout", 120),
                value_prompt_path=config.strategy.get("value_prompt_path"),
                value_last_step_prompt_path=config.strategy.get(
                    "value_last_step_prompt_path"
                ),
            )
        elif method_evaluate == "vote":
            tot_scorer = TotVoteScorer(
                model=model,
                n_evaluate_sample=n_evaluate_sample,
                temperature=0.5,
                max_tokens=100,
            )
        else:
            raise ValueError(f"Unknown method_evaluate: {method_evaluate}")

        strategy = StrategyTreeOfThoughts(
            model=model,
            scorer=tot_scorer,
            mode=config.strategy.get("mode", "generic"),
            method_generate=config.strategy.get("method_generate", "propose"),
            beam_width=config.strategy.get("beam_width", 5),
            n_generate_sample=config.strategy.get("n_generate_sample", 5),
            steps=config.strategy.get("steps", 4),
            temperature=config.strategy.get("temperature", 0.7),
            max_tokens_per_step=config.strategy.get("max_tokens_per_step", 100),
            n_threads=config.strategy.get("n_threads", 8),
            scorer_timeout=config.strategy.get("scorer_timeout", 120),
            propose_prompt_path=config.strategy.get("propose_prompt_path"),
            cot_prompt_path=config.strategy.get("cot_prompt_path"),
            value_prompt_path=config.strategy.get("value_prompt_path"),
            value_last_step_prompt_path=config.strategy.get(
                "value_last_step_prompt_path"
            ),
        )

    else:
        raise ValueError(f"Strategy type {config.strategy.type} not supported")

    return strategy


def generate_trajectories(
    results,
    save_path,
    strategy: StrategyOnlineBestOfN,
    dataset: Dataset,
    processed_indices: set,
    prompt_template: str,
    question_field: str = "question",
    answer_field: str = "answer",
):
    # Phase 1: Generate trajectories (without checking correctness)
    log.info("\n" + "=" * 60)
    log.info("Phase 1: Generating trajectories")
    log.info("=" * 60)

    save_path_file = Path(save_path) / "results.json"

    subset_size = len(dataset)
    for i in tqdm(range(subset_size), desc="Generating trajectories"):
        # Skip if already processed
        if i in processed_indices:
            log.info(f"Skipping sample {i} (already processed)")
            continue

        instance = dataset[i]

        log.info("\n" + "=" * 60)
        log.info(f"Sample {i + 1}/{subset_size}")

        # Get question using configurable field name
        question = instance[question_field]
        log.info(f"Question: {question[:200]}...")

        # Handle answer with fallback for Game of 24
        if answer_field and answer_field in instance and instance[answer_field]:
            if "####" in instance[answer_field]:
                from llm_tts.datasets.gsm8k import extract_answer_from_gsm8k

                gold_answer_num = extract_answer_from_gsm8k(instance[answer_field])
            else:
                gold_answer_num = instance[answer_field]
            log.info(f"Gold answer: {gold_answer_num}")
        else:
            gold_answer_num = "24"  # For Game of 24, answer is always 24
            log.info("Gold answer: 24 (Game of 24)")

        # Generate trajectory
        request = [
            {"role": "system", "content": ""},
            {
                "role": "user",
                "content": (
                    prompt_template.format(question=question)
                    if prompt_template
                    else question
                ),
            },
        ]

        result = strategy.generate_trajectory(request)

        # Extract generated answer (but don't check correctness yet)
        generated_text = result["trajectory"]
        if question in generated_text:
            generated_text = generated_text.replace(question, "").strip()
        if "<Answer>:" in generated_text:
            generated_text = generated_text.split("<Answer>:")[-1].strip()

        # Log detailed traces
        log.info("\n" + "-" * 60)
        log.info("GENERATED TRACES:")
        log.info("-" * 60)

        # For DeepConf, steps contain the individual traces
        if result["steps"] and isinstance(result["steps"], list):
            for step_idx, step in enumerate(result["steps"]):
                validity = (
                    result.get("validity_scores", [])[step_idx]
                    if "validity_scores" in result
                    and step_idx < len(result["validity_scores"])
                    else "N/A"
                )
                # Format confidence score (handle both numeric and "N/A")
                confidence_str = (
                    f"{validity:.3f}"
                    if isinstance(validity, (int, float))
                    else validity
                )
                log.info(f"\nTrace {step_idx + 1} (confidence: {confidence_str}):")
                log.info(step)
        else:
            # Fallback: show full trajectory
            log.info(f"\nFull trajectory:\n{result['trajectory']}")

        log.info("\n" + "-" * 60)
        log.info("FINAL ANSWER:")
        log.info("-" * 60)
        log.info(f"Generated: {generated_text}")
        log.info(f"Num traces: {len(result['steps'])}")
        if "validity_scores" in result and result["validity_scores"]:
            log.info(f"Avg confidence: {np.mean(result['validity_scores']):.3f}")
        log.info("-" * 60)

        # Store result WITHOUT correctness check
        result_dict = {
            "index": i,
            "question": question,
            "gold_answer": gold_answer_num,
            "generated_trajectory": result["trajectory"],
            "generated_answer": generated_text,
            "steps": result["steps"],
            "validity_scores": result.get("validity_scores", []),
            "completed": result["completed"],
        }

        # Include metadata if present (contains trace summaries and details)
        if "metadata" in result:
            result_dict["metadata"] = result["metadata"]

        results.append(result_dict)

        # Save after each sample (enables resuming with minimal data loss)
        save_results_json(results, save_path_file)
        log.info(f"Saved result for sample {i} to {save_path_file}")

    # Final save after generation
    save_results_json(results, save_path_file)
    log.info(f"Final save after generation: {len(results)} results to {save_path_file}")

    return results


def evaluate_results(
    config,
    results,
    save_path: str,
):
    # Phase 2: Check correctness for all results
    log.info("\n" + "=" * 60)
    log.info("Phase 2: Checking correctness")
    log.info("=" * 60)

    # Build evaluators dynamically
    evaluators = build_evaluators(config)
    log.info(f"Using evaluators: {list(evaluators.keys())}")

    save_path_file = Path(save_path) / "results.json"

    # Process each evaluator separately (allows resuming per-evaluator)
    for eval_name, evaluator_fn in evaluators.items():
        log.info(f"\n--- Evaluator: {eval_name} ---")

        # Evaluate samples one at a time and save after each
        samples_evaluated = 0
        for i, result in enumerate(results):
            if "error" in result:
                continue

            # Check if this evaluator has already processed this sample
            if "eval" in result and eval_name in result["eval"]:
                log.info(
                    f"Skipping sample {result['index']} (already evaluated by {eval_name})"
                )
                continue

            log.info(f"Evaluating sample {result['index']} with {eval_name}...")

            try:
                # Evaluate single sample
                eval_result = evaluator_fn(
                    [result["question"]],
                    [result["generated_answer"]],
                    [result["gold_answer"]],
                )

                # Handle both old format (list) and new format (tuple of lists)
                if isinstance(eval_result, tuple):
                    annotations, responses = eval_result
                else:
                    # Backward compatibility: old evaluators return just annotations
                    annotations = eval_result
                    responses = [None]

                annotation = annotations[0]
                response = responses[0] if responses else None

                if np.isnan(annotation):
                    log.warning(
                        f"{eval_name} returned unclear result for sample "
                        f"{result['index']}, marking as incorrect"
                    )
                    is_correct = False
                else:
                    is_correct = annotation == 1  # 1 = correct, 0 = incorrect

                eval_data = {
                    "label": None if np.isnan(annotation) else int(annotation),
                    "is_correct": bool(is_correct),
                }

                # Add raw response if available
                if response is not None:
                    eval_data["response"] = response

                results[i].setdefault("eval", {})[eval_name] = eval_data

                log.info(
                    f"Sample {result['index']} [{eval_name}]: "
                    f"{annotation} ({'Correct' if is_correct else 'Incorrect'})"
                )

                # Save after each sample evaluation
                save_results_json(results, save_path_file)
                samples_evaluated += 1

            except Exception as e:
                traceback.print_exc()
                log.error(
                    f"Error during {eval_name} verification for sample {result['index']}: {e}"
                )
                results[i].setdefault("eval", {})[eval_name] = {
                    "label": None,
                    "is_correct": False,
                }
                # Save even after errors
                save_results_json(results, save_path_file)

        if samples_evaluated == 0:
            log.info(f"All samples already evaluated by {eval_name}, skipping")
        else:
            log.info(
                f"Completed evaluation with {eval_name} ({samples_evaluated} samples evaluated)"
            )

    completed = sum(r.get("completed", False) for r in results)
    errors = sum("error" in r for r in results)

    # Compute per-evaluator correctness
    summary_correct = {name: 0 for name in evaluators.keys()}
    summary_incorrect = {name: 0 for name in evaluators.keys()}

    for r in results:
        for name in evaluators.keys():
            # Check if this result has been evaluated by this evaluator
            if "eval" in r and name in r["eval"]:
                if r["eval"][name].get("is_correct"):
                    summary_correct[name] += 1
                else:
                    summary_incorrect[name] += 1

    log.info("Summary:")
    log.info(f"Total samples: {len(results)}")
    log.info(f"Completed: {completed} ({completed/len(results):.1%})")
    log.info(f"Errors: {errors} ({errors/len(results):.1%})")
    for name in sorted(list(evaluators.keys())):
        correct = summary_correct[name]
        incorrect = summary_incorrect[name]
        log.info(f"[{name}]")
        log.info(f"Correct: {correct} ({correct/len(results):.1%})")
        log.info(f"Incorrect: {incorrect} ({incorrect/len(results):.1%})")

    # Average statistics
    all_validities = []
    all_steps = []
    for r in results:
        if "validity_scores" in r and r["validity_scores"]:
            all_validities.extend(r["validity_scores"])
            all_steps.append(len(r["steps"]))

    log.info("Step Statistics:")
    log.info(f"Avg steps per trajectory: {np.mean(all_steps):.1f}")
    log.info(f"Avg validity score: {np.mean(all_validities):.3f}")

    # Log key metrics to wandb if enabled
    try:
        import wandb

        if wandb.run is not None:
            metrics = {
                "total_samples": len(results),
                "completed": completed,
                "completed_pct": completed / len(results),
                "errors": errors,
                "errors_pct": errors / len(results),
            }

            # Add per-evaluator metrics
            for name in evaluators.keys():
                correct = summary_correct[name]
                incorrect = summary_incorrect[name]
                metrics[f"{name}/correct"] = correct
                metrics[f"{name}/correct_pct"] = correct / len(results)
                metrics[f"{name}/incorrect"] = incorrect
                metrics[f"{name}/incorrect_pct"] = incorrect / len(results)
                metrics[f"{name}/accuracy"] = correct / len(results)

            # Add step statistics
            if all_steps:
                metrics["avg_steps_per_trajectory"] = np.mean(all_steps)
            if all_validities:
                metrics["avg_validity_score"] = np.mean(all_validities)

            wandb.log(metrics)
            log.info("Logged metrics to wandb")
    except ImportError:
        pass  # wandb not installed
    except Exception as e:
        log.warning(f"Failed to log metrics to wandb: {e}")


@hydra.main(
    version_base=None,
    config_path=None,
    config_name=None,
)
def main(config):
    """Main evaluation function"""

    output_dir = HydraConfig.get().runtime.output_dir
    log.info(f"Output directory: {output_dir}")

    # Setup wandb if configured
    if getattr(config, "report_to", None) == "wandb":
        import wandb

        wandb_cfg = OmegaConf.to_container(config, resolve=True, throw_on_missing=True)
        config_path_hydra = [
            path["path"]
            for path in HydraConfig.get().runtime.config_sources
            if path["schema"] == "file"
        ][0]
        wandb_cfg["HYDRA_CONFIG"] = (
            Path(config_path_hydra) / HydraConfig.get().job.config_name
        )
        os.environ["WANDB_DIR"] = str(Path(output_dir))
        # Project name: config > env var > default
        project = getattr(config, "wandb_project", None) or os.environ.get(
            "WANDB_PROJECT", "llm-tts-eval"
        )
        run_name = config.get("run_name", None)

        # Prepend date to wandb run name to match directory structure
        if run_name:
            date_str = datetime.now().strftime("%Y-%m-%d")
            wandb_run_name = f"{date_str}_{run_name}"
        else:
            wandb_run_name = None

        wandb.init(
            project=project, name=wandb_run_name, dir=output_dir, config=wandb_cfg
        )
        wandb_save_directory(Path(output_dir) / ".hydra")

    # Set random seeds
    set_random_seeds(config.system.seed)

    # Load dataset
    log.info(
        f"Loading dataset: {config.dataset.dataset_path} ({config.dataset.dataset_split})"
    )
    dataset = load_dataset(
        config.dataset.dataset_path,
        config.dataset.get("dataset_config", None),
        split=config.dataset.dataset_split,
        cache_dir=config.system.hf_cache,
    )
    if config.dataset.subset:
        dataset = dataset.select(range(min(config.dataset.subset, len(dataset))))

    prompt_template = (
        load_prompt_template(config.dataset.prompt_file)
        if config.dataset.prompt_file
        else ""
    )

    # Load model
    model_name = config.model.get("model_name") or config.model.get("model_path")
    log.info(f"Loading model: {model_name}")
    model, step_generator = create_model(config)

    # Create scorer (skip for DeepConf)
    scorer = create_scorer(config)

    # Create tts strategy
    generator = create_tts_strategy(
        config=config, model=model, step_generator=step_generator, scorer=scorer
    )

    # Load existing results if available (for resuming interrupted runs)
    results_path = Path(output_dir) / "results.json"
    results, processed_indices = load_results_json(results_path)

    # Generate trajectories
    results = generate_trajectories(
        results=results,
        save_path=output_dir,
        strategy=generator,
        dataset=dataset,
        processed_indices=processed_indices,
        prompt_template=prompt_template,
        question_field=config.dataset.get("question_field", "question"),
        answer_field=config.dataset.get("answer_field", "answer"),
    )

    # Evaluate results
    evaluate_results(
        config=config,
        results=results,
        save_path=output_dir,
    )

    # Shutdown model resources (executor, client)
    try:
        if hasattr(model, "shutdown"):
            model.shutdown()
    except Exception as e:
        log.warning(f"Failed to shutdown model: {e}")

    # Finish wandb session if it was initialized
    if getattr(config, "report_to", None) == "wandb":
        try:
            import wandb

            wandb.finish()
            log.info("Finished wandb session")
        except Exception as e:
            log.warning(f"Failed to finish wandb session: {e}")


if __name__ == "__main__":
    # Parse custom resume arguments before Hydra processes sys.argv
    parse_resume_arguments()
    main()<|MERGE_RESOLUTION|>--- conflicted
+++ resolved
@@ -26,16 +26,13 @@
     EvaluatorLLMAsAJudge,
 )
 from llm_tts.models.blackboxmodel_with_streaming import BlackboxModelWithStreaming
-<<<<<<< HEAD
-from llm_tts.scorers import StepScorerConfidence, StepScorerPRM, StepScorerUncertainty
-=======
 from llm_tts.scorers import (
+    StepScorerConfidence,
     StepScorerPRM,
     StepScorerUncertainty,
     TotValueScorer,
     TotVoteScorer,
 )
->>>>>>> 91b8db4a
 from llm_tts.step_boundary_detector import StepBoundaryDetector
 from llm_tts.step_candidate_generator_through_api import (
     StepCandidateGeneratorThroughAPI,
