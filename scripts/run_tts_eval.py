--- conflicted
+++ resolved
@@ -43,13 +43,10 @@
     StrategyBeamSearch,
     StrategyDeepConf,
     StrategyOnlineBestOfN,
-<<<<<<< HEAD
     StrategySelfConsistency,
     StrategyTreeOfThoughts,
-=======
     StrategyOfflineBestOfN,
     StrategyCoTUQ,
->>>>>>> 5ef6554d
 )
 
 # Load environment variables from .env file
