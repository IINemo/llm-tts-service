#!/usr/bin/env python3

import json
import logging
import os
import random
from pathlib import Path

import hydra
import numpy as np
import torch
from datasets import Dataset, load_dataset
from dotenv import load_dotenv
from hydra.core.hydra_config import HydraConfig
from lm_polygraph import WhiteboxModel
from lm_polygraph.utils.generation_parameters import GenerationParameters
from omegaconf import OmegaConf
from tqdm import tqdm
from transformers import AutoModelForCausalLM, AutoTokenizer

from llm_tts.evaluation import (
    EvaluatorAlignScore,
    EvaluatorExactMatch,
    EvaluatorLLMAsAJudge,
)
from llm_tts.models.blackboxmodel_with_streaming import BlackboxModelWithStreaming
from llm_tts.models.together_ai import TogetherAIModel
from llm_tts.scorers import StepScorerPRM, StepScorerUncertainty
from llm_tts.step_boundary_detector import StepBoundaryDetector
from llm_tts.step_candidate_generator_base import StepCandidate
from llm_tts.step_candidate_generator_through_api import (
    StepCandidateGeneratorThroughAPI,
)
from llm_tts.step_candidate_generator_through_huggingface import (
    StepCandidateGeneratorThroughHuggingface,
)
<<<<<<< HEAD
from llm_tts.strategies import StrategyOnlineBestOfN, UncertaintyGuidedCoT_PD
=======
from llm_tts.strategies import StrategyDeepConf, StrategyOnlineBestOfN

# Load environment variables from .env file
load_dotenv()
>>>>>>> 201d767a

log = logging.getLogger(__name__)


def load_tokenizer(model_path: str):
    tokenizer = AutoTokenizer.from_pretrained(model_path)
    # tokenizer.chat_template = None
    # tokenizer.padding_side = "left"  # Fix padding side for decoder-only models
    return tokenizer


def load_model(model_path: str, device_map: str):
    model = AutoModelForCausalLM.from_pretrained(
        model_path, device_map=device_map, trust_remote_code=True
    )
    return model


def load_prompt_template(prompt_file: str) -> str:
    """Load prompt template from file"""
    with open(prompt_file, "r") as f:
        return f.read().strip()


def build_evaluators(config):
    """
    Create evaluators from config.
    The list of evaluator names in config.evaluation.evaluators
    """
    evaluators = {}

    for evaluator_name in config.evaluation.evaluators:
        if evaluator_name == "llm_judge":
            llm_cfg = OmegaConf.to_container(config.evaluation.llm_judge, resolve=True)
            prompt_template = (
                load_prompt_template(llm_cfg.get("prompt_file"))
                if llm_cfg.get("prompt_file")
                else ""
            )
            if "{question}" in prompt_template:
                prompt_template = prompt_template.replace("{question}", "{q}")

            # Set API key in environment based on provider
            provider = llm_cfg.get("provider")
            if provider == "openrouter":
                api_key = os.getenv("OPENROUTER_API_KEY")
            elif provider == "deepseek":
                api_key = os.getenv("DEEPSEEK_API_KEY")
            else:
                api_key = os.getenv("OPENAI_API_KEY")

            if api_key:
                os.environ["OPENAI_API_KEY"] = api_key

            # Remove config-only params not needed by evaluator
            llm_cfg.pop("prompt_file", None)
            llm_cfg.pop("provider", None)
            llm_cfg["prompt"] = prompt_template

            evaluators["llm_judge"] = EvaluatorLLMAsAJudge(**llm_cfg)

        elif evaluator_name == "exact_match":
            evaluators["exact_match"] = EvaluatorExactMatch(
                dataset_name=config.dataset.get("dataset_path")
            )

        elif evaluator_name == "alignscore":
            align_cfg = OmegaConf.to_container(
                config.evaluation.alignscore, resolve=True
            )
            evaluators["alignscore"] = EvaluatorAlignScore(**align_cfg)

        else:
            log.warning(f"Unknown evaluator type '{evaluator_name}', skipping")

    return evaluators


def _safe_serialize(obj):
    """Convert arbitrary Python objects (including tensors, numpy) to JSON-safe types."""
    if obj is None or isinstance(obj, (bool, int, float, str)):
        return obj
    if isinstance(obj, dict):
        return {str(k): _safe_serialize(v) for k, v in obj.items()}
    if isinstance(obj, (list, tuple, set)):
        return [_safe_serialize(v) for v in obj]
    if isinstance(obj, StepCandidate):
        return {
            "text": obj.text,
            "token_ids": list(obj.token_ids) if obj.token_ids is not None else None,
            "is_complete": obj.is_complete,
            "is_trajectory_complete": obj.is_trajectory_complete,
            "generation_scores": _safe_serialize(obj.generation_scores),
            "raw_text": obj.raw_text,
            "other_data": _safe_serialize(obj.other_data) if obj.other_data else None,
        }
    if hasattr(obj, "tolist"):
        try:
            return obj.tolist()
        except Exception:
            pass
    if isinstance(obj, (np.integer,)):
        return int(obj)
    if isinstance(obj, (np.floating,)):
        return float(obj)
    if isinstance(obj, (np.ndarray,)):
        return obj.tolist()
    if hasattr(obj, "__dict__"):
        return _safe_serialize(vars(obj))

    # Fallback to string representation
    return str(obj)


def _save_results_json(results, json_path: Path):
    json_path = Path(json_path)
    json_data = [_safe_serialize(r) for r in results]
    with open(json_path, "w", encoding="utf-8") as f:
        json.dump(json_data, f, ensure_ascii=False, indent=2)


def wandb_save_directory(directory_path):
    import wandb

    for file_name in os.listdir(directory_path):
        full_path = os.path.join(directory_path, file_name)
        if os.path.isfile(full_path):  # Make sure it's a file, not a directory
            wandb.save(full_path)


def set_random_seeds(seed):
    log.info(f"Set random seed to {seed}")
    random.seed(seed)
    np.random.seed(seed)
    torch.manual_seed(seed)
    if torch.cuda.is_available():
        torch.cuda.manual_seed(seed)
        torch.cuda.manual_seed_all(seed)


<<<<<<< HEAD
def create_scorer(config, model):
=======
def create_scorer(config):
    # DeepConf doesn't use a scorer

    if config.strategy.type == "deepconf":
        return None

>>>>>>> 201d767a
    if config.scorer is None:
        return None

    if config.scorer.type == "prm":
        scorer = StepScorerPRM(
            prm_model_path=config.scorer.model_path,
            device=config.scorer.device,
            batch_size=config.scorer.batch_size,
        )

    elif config.scorer.type == "uncertainty":
        scorer = StepScorerUncertainty()

    else:
        raise ValueError(f"Scorer type {config.scorer.type} not supported")

    return scorer


def create_model(config):
    if config.model.type == "local":
        if config.scorer.type == "uncertainty":
            log.info(
                f"Loading uncertainty model: {config.scorer.uncertainty_model_creator}"
            )

            import importlib

            mod = importlib.import_module(config.scorer.uncertainty_model_creator)
            model = mod.create_uncertainty_model(config)
            model.generation_parameters = GenerationParameters()
            model.generation_parameters.temperature = config.generation.temperature
            model.generation_parameters.max_new_tokens = (
                config.generation.max_new_tokens
            )
            model.generation_parameters.top_p = config.generation.top_p
            model.generation_parameters.top_k = config.generation.top_k

        else:
            log.info(f"Loading model: {config.model.model_path}")
            tokenizer = load_tokenizer(config.model.model_path)
            base_model = load_model(config.model.model_path, config.system.device)
            base_model.eval()
            model = WhiteboxModel(base_model, tokenizer)

        detector = StepBoundaryDetector(
            step_patterns=["- Step", "<Answer>:", "\n<Answer>:"],
            answer_patterns=["<Answer>:", "\n<Answer>:"],
            max_tokens_per_step=config.generation.max_new_tokens,
        )
        step_generator = StepCandidateGeneratorThroughHuggingface(
            model=model,
            detector=detector,
            temperature=config.generation.temperature,
            max_new_tokens=config.generation.max_new_tokens,
            top_p=config.generation.top_p,
            top_k=config.generation.top_k,
            disable_thinking_mode=config.model.disable_thinking_mode,
            generation_batch_size=config.generation.batch_size,
        )

    elif config.model.type == "openai_api":
        # Use model_name if available, otherwise fall back to model_path
        model_path = config.model.get("model_name") or config.model.get("model_path")
        log.info(f"Using OpenAI API model: {model_path}")

        # Check if DeepConf strategy
        if config.strategy.type == "deepconf":
            # DeepConf uses streaming with logprobs but no boundary detector
            import os

            # Check provider for API key and base URL
            if config.model.get("provider") == "openrouter":
                api_key = config.model.get("api_key") or os.getenv("OPENROUTER_API_KEY")
                base_url = "https://openrouter.ai/api/v1"
            else:
                api_key = config.model.get("api_key") or os.getenv("OPENAI_API_KEY")
                base_url = None

            model = BlackboxModelWithStreaming(
                openai_api_key=api_key,
                model_path=model_path,
                supports_logprobs=True,
                base_url=base_url,
            )
            step_generator = None  # DeepConf doesn't use step generator
        else:
            # Other strategies use boundary detection via early stopping
            from llm_tts.early_stopping import BoundaryEarlyStopping

            detector = StepBoundaryDetector(
                step_patterns=["- Step", "<Answer>:", "\n<Answer>:"],
                answer_patterns=["<Answer>:", "\n<Answer>:"],
                max_tokens_per_step=config.generation.max_new_tokens,
            )

            generation_parameters = GenerationParameters()
            generation_parameters.temperature = config.generation.temperature
            generation_parameters.max_new_tokens = config.generation.max_new_tokens
            generation_parameters.top_p = config.generation.top_p
            generation_parameters.top_k = config.generation.top_k

            # Create boundary-based early stopping
            early_stopping = BoundaryEarlyStopping(detector=detector)

            model = BlackboxModelWithStreaming(
                openai_api_key=config.model.api_key,
                model_path=model_path,
                supports_logprobs=config.model.supports_logprobs,
                early_stopping=early_stopping,
                generation_parameters=generation_parameters,
            )

<<<<<<< HEAD
    elif config.model.type == "openrouter":
        log.info(f"Using OpenRouter API model: {config.model.model_path}")

        model = BlackboxModelWithStreaming(
            openai_api_key=config.model.api_key,
            base_url=config.model.base_url,
            model_path=config.model.model_path,
            supports_logprobs=config.model.supports_logprobs,
        )
        step_generator = None

    elif config.model.type == "together_ai":
        log.info(f"Using Together AI model: {config.model.model_path}")

        api_key = config.model.get("api_key") or os.getenv("TOGETHER_API_KEY")
        model = TogetherAIModel(
            model_name=config.model.model_path,
            api_key=api_key,
            base_url=config.model.get("base_url", "https://api.together.xyz/v1"),
            max_retries=config.model.get("max_retries", 3),
            retry_delay=config.model.get("retry_delay", 1.0),
        )
        step_generator = None

=======
            step_generator = StepCandidateGeneratorThroughAPI(
                model=model,
                detector=detector,
                prefill_mode=config.model.prefill_mode,
            )
>>>>>>> 201d767a
    else:
        raise ValueError(f"Model type {config.model.type} not supported")

    return model, step_generator


<<<<<<< HEAD
def create_tts_strategy(config, step_generator, scorer, model):
=======
def create_tts_strategy(config, model, step_generator, scorer):
>>>>>>> 201d767a
    if config.strategy.type == "online_best_of_n":
        strategy = StrategyOnlineBestOfN(
            step_generator=step_generator,
            scorer=scorer,
            candidates_per_step=config.strategy.candidates_per_step,
            max_steps=config.strategy.max_steps,
        )

<<<<<<< HEAD
    elif config.strategy.type == "uncertainty_guided_pd":
        if not isinstance(model, TogetherAIModel) and not isinstance(
            model, BlackboxModelWithStreaming
        ):
            raise ValueError(
                f"UnCertCoT requires TogetherAIModel or BlackboxModelWithStreaming, got {type(model).__name__}"
            )

        strategy = UncertaintyGuidedCoT_PD(
            api_client=model,
            model_name=config.model.model_path,
            candidates_per_step=config.strategy.candidates_per_step,
            max_steps=config.strategy.max_steps,
            max_empty_steps=config.strategy.max_empty_steps,
            max_new_tokens=config.generation.max_new_tokens,
            temperature=config.generation.temperature,
            uncertainty_threshold=config.strategy.uncertainty_threshold,
            uncertainty_metric=config.strategy.uncertainty_metric,
            uncertainty_top_k=config.strategy.uncertainty_top_k,
            step_marker_patterns=config.strategy.step_marker_patterns,
            detector_step_patterns=config.strategy.detector_step_patterns,
            detector_answer_patterns=config.strategy.detector_answer_patterns,
            eos_token=config.model.eos_token,
=======
    elif config.strategy.type == "deepconf":
        # DeepConf requires BlackboxModel with logprobs support
        if not isinstance(model, BlackboxModelWithStreaming):
            raise ValueError(
                f"DeepConf requires BlackboxModelWithStreaming, got {type(model).__name__}"
            )

        strategy = StrategyDeepConf(
            model=model,
            mode=config.strategy.mode,
            budget=config.strategy.get("budget", 8),
            warmup_traces=config.strategy.get("warmup_traces", 4),
            total_budget=config.strategy.get("total_budget", 10),
            confidence_percentile=config.strategy.get("confidence_percentile", 90),
            window_size=config.strategy.get("window_size", 2048),
            filter_method=config.strategy.get("filter_method", "top10"),
            temperature=config.strategy.get("temperature", 0.7),
            top_p=config.strategy.get("top_p", 1.0),
            max_tokens=config.strategy.get("max_tokens", 512),
            top_logprobs=config.strategy.get("top_logprobs", 20),
>>>>>>> 201d767a
        )

    else:
        raise ValueError(f"Strategy type {config.strategy.type} not supported")

    return strategy


def generate_trajectories(
    results,
    save_path,
    strategy: StrategyOnlineBestOfN,
    dataset: Dataset,
    processed_indices: set,
    prompt_template: str,
):
    # Phase 1: Generate trajectories (without checking correctness)
    log.info("\n" + "=" * 60)
    log.info("Phase 1: Generating trajectories")
    log.info("=" * 60)

    save_path_file = Path(save_path) / "results.json"

    subset_size = len(dataset)
    for i in tqdm(range(subset_size), desc="Generating trajectories"):
        # Skip if already processed
        if i in processed_indices:
            log.info(f"Skipping sample {i} (already processed)")
            continue

        instance = dataset[i]

        log.info("\n" + "=" * 60)
        log.info(f"Sample {i + 1}/{subset_size}")
        log.info(f"Question: {instance['question'][:200]}...")

        # Extract and log gold answer
        from llm_tts.datasets.gsm8k import extract_answer_from_gsm8k

        gold_answer_num = extract_answer_from_gsm8k(instance["answer"])
        log.info(f"Gold answer: {gold_answer_num}")

        # Generate trajectory
        request = [
            {"role": "system", "content": ""},
            {
                "role": "user",
                "content": (
                    prompt_template.format(question=instance["question"])
                    if prompt_template
                    else instance["question"]
                ),
            },
        ]

        result = strategy.generate_trajectory(request)

        # Extract generated answer (but don't check correctness yet)
        generated_text = result["trajectory"]
        if instance["question"] in generated_text:
            generated_text = generated_text.replace(instance["question"], "").strip()

        # Log detailed traces
        log.info("\n" + "-" * 60)
        log.info("GENERATED TRACES:")
        log.info("-" * 60)

        # For DeepConf, steps contain the individual traces
        if result["steps"] and isinstance(result["steps"], list):
            for step_idx, step in enumerate(result["steps"]):
                validity = (
                    result["validity_scores"][step_idx]
                    if step_idx < len(result["validity_scores"])
                    else "N/A"
                )
                # Format confidence score (handle both numeric and "N/A")
                confidence_str = (
                    f"{validity:.3f}"
                    if isinstance(validity, (int, float))
                    else validity
                )
                log.info(f"\nTrace {step_idx + 1} (confidence: {confidence_str}):")
                log.info(step)
        else:
            # Fallback: show full trajectory
            log.info(f"\nFull trajectory:\n{result['trajectory']}")

        log.info("\n" + "-" * 60)
        log.info("FINAL ANSWER:")
        log.info("-" * 60)
        log.info(f"Generated: {generated_text}")
        log.info(f"Num traces: {len(result['steps'])}")
        log.info(f"Avg confidence: {np.mean(result['validity_scores']):.3f}")
        log.info("-" * 60)

        # Store result WITHOUT correctness check
        results.append(
            {
                "index": i,
                "question": instance["question"],
                "gold_answer": instance["answer"],
                "generated_trajectory": result["trajectory"],
                "generated_answer": generated_text,
                "steps": result["steps"],
                "validity_scores": result["validity_scores"],
                "completed": result["completed"],
            }
        )

        # Save periodically
        if len(results) % 10 == 0:
            _save_results_json(results, save_path_file)
            log.info(f"Saved {len(results)} results to {save_path_file}")

    # Final save after generation
    _save_results_json(results, save_path_file)
    log.info(f"Final save after generation: {len(results)} results to {save_path_file}")

    return results


def evaluate_results(
    config,
    results,
    save_path: str,
):
    # Phase 2: Check correctness for all results
    log.info("\n" + "=" * 60)
    log.info("Phase 2: Checking correctness")
    log.info("=" * 60)

    # Build evaluators dynamically
    evaluators = build_evaluators(config)
    log.info(f"Using evaluators: {list(evaluators.keys())}")

    # Prepare data for batch processing
    problems = []
    solutions = []
    gold_answers = []
    result_indices = []

    for i, result in enumerate(results):
        if "error" not in result:
            problems.append(result["question"])
            solutions.append(result["generated_answer"])
            gold_answers.append(result["gold_answer"])
            result_indices.append(i)

    if problems:
        log.info(
            f"Verifying {len(problems)} solutions with {list(evaluators.keys())}..."
        )

        for eval_name, evaluator_fn in evaluators.items():
            try:
                annotations = evaluator_fn(problems, solutions, gold_answers)
                for idx, annotation in zip(result_indices, annotations):
                    if np.isnan(annotation):
                        log.warning(
                            f"{eval_name} returned unclear result for sample "
                            f"{results[idx]['index']}, marking as incorrect"
                        )
                        is_correct = False
                    else:
                        is_correct = annotation == 1  # 1 = correct, 0 = incorrect

                    results[idx].setdefault("eval", {})[eval_name] = {
                        "label": None if np.isnan(annotation) else int(annotation),
                        "is_correct": bool(is_correct),
                    }

                    if (idx - result_indices[0]) % 10 == 0:
                        log.info(f"Sample {results[idx]['index']} [{eval_name}]:")
                        log.info(f"Annotation: {annotation}")
                        log.info(f"Correct: {is_correct}")

            except Exception as e:
                log.error(f"Error during {eval_name} verification: {e}")
                for idx in result_indices:
                    results[idx].setdefault("eval", {})[eval_name] = {
                        "label": None,
                        "is_correct": False,
                    }

    # Final save with correctness results
    save_path_file = Path(save_path) / "results.json"
    _save_results_json(results, save_path_file)
    log.info(f"Final save with correctness: {len(results)} results to {save_path_file}")

    completed = sum(r.get("completed", False) for r in results)
    errors = sum("error" in r for r in results)

    # Compute per-evaluator correctness
    summary_correct = {name: 0 for name in evaluators.keys()}
    summary_incorrect = {name: 0 for name in evaluators.keys()}

    for r in results:
        for name in evaluators.keys():
            if r.get("eval").get(name).get("is_correct"):
                summary_correct[name] += 1
            elif not r.get("eval").get(name).get("is_correct"):
                summary_incorrect[name] += 1

    log.info("Summary:")
    log.info(f"Total samples: {len(results)}")
    log.info(f"Completed: {completed} ({completed/len(results):.1%})")
    log.info(f"Errors: {errors} ({errors/len(results):.1%})")
    for name in sorted(list(evaluators.keys())):
        correct = summary_correct[name]
        incorrect = summary_incorrect[name]
        log.info(f"[{name}]")
        log.info(f"Correct: {correct} ({correct/len(results):.1%})")
        log.info(f"Incorrect: {incorrect} ({incorrect/len(results):.1%})")

    # Average statistics
    all_validities = []
    all_steps = []
    for r in results:
        if "validity_scores" in r and r["validity_scores"]:
            all_validities.extend(r["validity_scores"])
            all_steps.append(len(r["steps"]))

    log.info("Step Statistics:")
    log.info(f"Avg steps per trajectory: {np.mean(all_steps):.1f}")
    log.info(f"Avg validity score: {np.mean(all_validities):.3f}")


@hydra.main(
    version_base=None,
    config_path=None,
    config_name=None,
)
def main(config):
    """Main evaluation function"""

    output_dir = HydraConfig.get().runtime.output_dir
    log.info(f"Output directory: {output_dir}")

    # Setup wandb if configured
    if getattr(config, "report_to", None) == "wandb":
        import wandb

        wandb_cfg = OmegaConf.to_container(config, resolve=True, throw_on_missing=True)
        config_path_hydra = [
            path["path"]
            for path in HydraConfig.get().runtime.config_sources
            if path["schema"] == "file"
        ][0]
        wandb_cfg["HYDRA_CONFIG"] = (
            Path(config_path_hydra) / HydraConfig.get().job.config_name
        )
        os.environ["WANDB_DIR"] = str(Path(output_dir))
        project = os.environ.get("WANDB_PROJECT", "llm-tts-eval")
        wandb.init(project=project, dir=output_dir, config=wandb_cfg)
        wandb_save_directory(Path(output_dir) / ".hydra")

    # Set random seeds
    set_random_seeds(config.system.seed)

    # Load dataset
    log.info(
        f"Loading dataset: {config.dataset.dataset_path} ({config.dataset.dataset_split})"
    )
    dataset = load_dataset(
        config.dataset.dataset_path,
        config.dataset.dataset_config,
        split=config.dataset.dataset_split,
        cache_dir=config.system.hf_cache,
    )
    if config.dataset.subset:
        dataset = dataset.select(range(min(config.dataset.subset, len(dataset))))

    prompt_template = (
        load_prompt_template(config.dataset.prompt_file)
        if config.dataset.prompt_file
        else ""
    )

    # Load model
    model_name = config.model.get("model_name") or config.model.get("model_path")
    log.info(f"Loading model: {model_name}")
    model, step_generator = create_model(config)

    # Create scorer (skip for DeepConf)
    scorer = create_scorer(config)

    # Create tts strategy
    generator = create_tts_strategy(
<<<<<<< HEAD
        config=config, step_generator=step_generator, scorer=scorer, model=model
=======
        config=config, model=model, step_generator=step_generator, scorer=scorer
>>>>>>> 201d767a
    )

    processed_indices = set()
    results = []  # TODO: add logic for resuming from existing results
    # Generate trajectories
    results = generate_trajectories(
        results=results,
        save_path=output_dir,
        strategy=generator,
        dataset=dataset,
        processed_indices=processed_indices,
        prompt_template=prompt_template,
    )

    # Evaluate results
    evaluate_results(
        config=config,
        results=results,
        save_path=output_dir,
    )


if __name__ == "__main__":
    main()<|MERGE_RESOLUTION|>--- conflicted
+++ resolved
@@ -24,7 +24,6 @@
     EvaluatorLLMAsAJudge,
 )
 from llm_tts.models.blackboxmodel_with_streaming import BlackboxModelWithStreaming
-from llm_tts.models.together_ai import TogetherAIModel
 from llm_tts.scorers import StepScorerPRM, StepScorerUncertainty
 from llm_tts.step_boundary_detector import StepBoundaryDetector
 from llm_tts.step_candidate_generator_base import StepCandidate
@@ -34,14 +33,10 @@
 from llm_tts.step_candidate_generator_through_huggingface import (
     StepCandidateGeneratorThroughHuggingface,
 )
-<<<<<<< HEAD
-from llm_tts.strategies import StrategyOnlineBestOfN, UncertaintyGuidedCoT_PD
-=======
 from llm_tts.strategies import StrategyDeepConf, StrategyOnlineBestOfN
 
 # Load environment variables from .env file
 load_dotenv()
->>>>>>> 201d767a
 
 log = logging.getLogger(__name__)
 
@@ -182,16 +177,11 @@
         torch.cuda.manual_seed_all(seed)
 
 
-<<<<<<< HEAD
-def create_scorer(config, model):
-=======
 def create_scorer(config):
     # DeepConf doesn't use a scorer
 
     if config.strategy.type == "deepconf":
         return None
-
->>>>>>> 201d767a
     if config.scorer is None:
         return None
 
@@ -305,49 +295,18 @@
                 generation_parameters=generation_parameters,
             )
 
-<<<<<<< HEAD
-    elif config.model.type == "openrouter":
-        log.info(f"Using OpenRouter API model: {config.model.model_path}")
-
-        model = BlackboxModelWithStreaming(
-            openai_api_key=config.model.api_key,
-            base_url=config.model.base_url,
-            model_path=config.model.model_path,
-            supports_logprobs=config.model.supports_logprobs,
-        )
-        step_generator = None
-
-    elif config.model.type == "together_ai":
-        log.info(f"Using Together AI model: {config.model.model_path}")
-
-        api_key = config.model.get("api_key") or os.getenv("TOGETHER_API_KEY")
-        model = TogetherAIModel(
-            model_name=config.model.model_path,
-            api_key=api_key,
-            base_url=config.model.get("base_url", "https://api.together.xyz/v1"),
-            max_retries=config.model.get("max_retries", 3),
-            retry_delay=config.model.get("retry_delay", 1.0),
-        )
-        step_generator = None
-
-=======
             step_generator = StepCandidateGeneratorThroughAPI(
                 model=model,
                 detector=detector,
                 prefill_mode=config.model.prefill_mode,
             )
->>>>>>> 201d767a
     else:
         raise ValueError(f"Model type {config.model.type} not supported")
 
     return model, step_generator
 
 
-<<<<<<< HEAD
-def create_tts_strategy(config, step_generator, scorer, model):
-=======
 def create_tts_strategy(config, model, step_generator, scorer):
->>>>>>> 201d767a
     if config.strategy.type == "online_best_of_n":
         strategy = StrategyOnlineBestOfN(
             step_generator=step_generator,
@@ -356,31 +315,6 @@
             max_steps=config.strategy.max_steps,
         )
 
-<<<<<<< HEAD
-    elif config.strategy.type == "uncertainty_guided_pd":
-        if not isinstance(model, TogetherAIModel) and not isinstance(
-            model, BlackboxModelWithStreaming
-        ):
-            raise ValueError(
-                f"UnCertCoT requires TogetherAIModel or BlackboxModelWithStreaming, got {type(model).__name__}"
-            )
-
-        strategy = UncertaintyGuidedCoT_PD(
-            api_client=model,
-            model_name=config.model.model_path,
-            candidates_per_step=config.strategy.candidates_per_step,
-            max_steps=config.strategy.max_steps,
-            max_empty_steps=config.strategy.max_empty_steps,
-            max_new_tokens=config.generation.max_new_tokens,
-            temperature=config.generation.temperature,
-            uncertainty_threshold=config.strategy.uncertainty_threshold,
-            uncertainty_metric=config.strategy.uncertainty_metric,
-            uncertainty_top_k=config.strategy.uncertainty_top_k,
-            step_marker_patterns=config.strategy.step_marker_patterns,
-            detector_step_patterns=config.strategy.detector_step_patterns,
-            detector_answer_patterns=config.strategy.detector_answer_patterns,
-            eos_token=config.model.eos_token,
-=======
     elif config.strategy.type == "deepconf":
         # DeepConf requires BlackboxModel with logprobs support
         if not isinstance(model, BlackboxModelWithStreaming):
@@ -401,7 +335,6 @@
             top_p=config.strategy.get("top_p", 1.0),
             max_tokens=config.strategy.get("max_tokens", 512),
             top_logprobs=config.strategy.get("top_logprobs", 20),
->>>>>>> 201d767a
         )
 
     else:
@@ -690,11 +623,7 @@
 
     # Create tts strategy
     generator = create_tts_strategy(
-<<<<<<< HEAD
-        config=config, step_generator=step_generator, scorer=scorer, model=model
-=======
         config=config, model=model, step_generator=step_generator, scorer=scorer
->>>>>>> 201d767a
     )
 
     processed_indices = set()
