--- conflicted
+++ resolved
@@ -5,30 +5,6 @@
 import random
 from pathlib import Path
 
-<<<<<<< HEAD
-from dotenv import load_dotenv
-
-# Load environment variables from .env file before other imports
-load_dotenv()
-
-import hydra  # noqa: E402
-import numpy as np  # noqa: E402
-import torch  # noqa: E402
-from datasets import Dataset, load_dataset  # noqa: E402
-from hydra.core.hydra_config import HydraConfig  # noqa: E402
-from lm_polygraph import WhiteboxModel  # noqa: E402
-from omegaconf import OmegaConf  # noqa: E402
-from tqdm import tqdm  # noqa: E402
-from transformers import AutoModelForCausalLM, AutoTokenizer  # noqa: E402
-
-from llm_tts.evaluator_gold_standard_deepseek import EvaluatorGoldStandard  # noqa: E402
-from llm_tts.models.blackboxmodel_with_streaming import (  # noqa: E402
-    BlackboxModelWithStreaming,
-)
-from llm_tts.scorers.step_scorer_prm import StepScorerPRM  # noqa: E402
-from llm_tts.step_boundary_detector import StepBoundaryDetector  # noqa: E402
-from llm_tts.step_candidate_generator_through_api import (  # noqa: E402
-=======
 import hydra
 import numpy as np
 import torch
@@ -45,17 +21,12 @@
 from llm_tts.scorers import StepScorerPRM, StepScorerUncertainty
 from llm_tts.step_boundary_detector import StepBoundaryDetector
 from llm_tts.step_candidate_generator_through_api import (
->>>>>>> 51858920
     StepCandidateGeneratorThroughAPI,
 )
-from llm_tts.step_candidate_generator_through_huggingface import (  # noqa: E402
+from llm_tts.step_candidate_generator_through_huggingface import (
     StepCandidateGeneratorThroughHuggingface,
 )
-<<<<<<< HEAD
-from llm_tts.strategies import StrategyDeepConf, StrategyOnlineBestOfN  # noqa: E402
-=======
-from llm_tts.strategies import StrategyOnlineBestOfN
->>>>>>> 51858920
+from llm_tts.strategies import StrategyDeepConf, StrategyOnlineBestOfN
 
 log = logging.getLogger(__name__)
 
@@ -199,107 +170,53 @@
         )
 
     elif config.model.type == "openai_api":
-        # Check if DeepConf strategy - use BlackboxModelWithStreaming
+        log.info(f"Using OpenAI API model: {config.model.model_path}")
+
+        # Check if DeepConf strategy
         if config.strategy.type == "deepconf":
-            log.info(f"Using API model for DeepConf: {config.model.model_name}")
-
-<<<<<<< HEAD
-            # Determine API provider
-            if config.model.get("provider") == "openrouter":
-                import os
-
-                api_key = config.model.get("api_key") or os.getenv("OPENROUTER_API_KEY")
-                if not api_key:
-                    raise ValueError(
-                        "OpenRouter API key required. Set via config or "
-                        "OPENROUTER_API_KEY env var"
-                    )
-
-                # Use BlackboxModelWithStreaming with OpenRouter base_url
-                model = BlackboxModelWithStreaming(
-                    openai_api_key=api_key,
-                    model_path=config.model.model_name,
-                    supports_logprobs=True,
-                    base_url="https://openrouter.ai/api/v1",
-                )
-
-                log.info(f"Using OpenRouter with model: {config.model.model_name}")
-            else:
-                # Standard OpenAI
-                import os
-
-                api_key = config.model.get("api_key") or os.getenv("OPENAI_API_KEY")
-                model = BlackboxModelWithStreaming(
-                    openai_api_key=api_key,
-                    model_path=config.model.model_path,
-                    supports_logprobs=True,
-                )
-
+            # DeepConf uses streaming with logprobs but no boundary detector
+            model = BlackboxModelWithStreaming(
+                openai_api_key=config.model.api_key,
+                model_path=config.model.model_path,
+                supports_logprobs=True,
+            )
             step_generator = None  # DeepConf doesn't use step generator
-
         else:
-            # Standard API model with streaming
-            log.info(f"Using OpenAI API model: {config.model.model_path}")
+            # Other strategies use boundary detection
+            detector = StepBoundaryDetector(
+                step_patterns=["- Step", "<Answer>:", "\n<Answer>:"],
+                answer_patterns=["<Answer>:", "\n<Answer>:"],
+                max_tokens_per_step=config.generation.max_new_tokens,
+            )
+
+            generation_parameters = GenerationParameters()
+            generation_parameters.temperature = config.generation.temperature
+            generation_parameters.max_new_tokens = config.generation.max_new_tokens
+            generation_parameters.top_p = config.generation.top_p
+            generation_parameters.top_k = config.generation.top_k
+
             model = BlackboxModelWithStreaming(
                 openai_api_key=config.model.api_key,
                 model_path=config.model.model_path,
                 supports_logprobs=config.model.supports_logprobs,
-            )
-
-            detector = StepBoundaryDetector(
-                step_patterns=["- Step", "<Answer>:", "\n<Answer>:"],
-                answer_patterns=["<Answer>:", "\n<Answer>:"],
-                max_tokens_per_step=config.generation.max_new_tokens,
-            )
+                boundary_detector=detector,
+                generation_parameters=generation_parameters,
+            )
+
             step_generator = StepCandidateGeneratorThroughAPI(
                 model=model,
                 detector=detector,
-                temperature=config.generation.temperature,
-                max_new_tokens=config.generation.max_new_tokens,
-                top_p=config.generation.top_p,
-                top_k=config.generation.top_k,
-            )
-=======
-        detector = StepBoundaryDetector(
-            step_patterns=["- Step", "<Answer>:", "\n<Answer>:"],
-            answer_patterns=["<Answer>:", "\n<Answer>:"],
-            max_tokens_per_step=config.generation.max_new_tokens,
-        )
-
-        generation_parameters = GenerationParameters()
-        generation_parameters.temperature = config.generation.temperature
-        generation_parameters.max_new_tokens = config.generation.max_new_tokens
-        generation_parameters.top_p = config.generation.top_p
-        generation_parameters.top_k = config.generation.top_k
-
-        model = BlackboxModelWithStreaming(
-            openai_api_key=config.model.api_key,
-            model_path=config.model.model_path,
-            supports_logprobs=config.model.supports_logprobs,
-            boundary_detector=detector,
-            generation_parameters=generation_parameters,
-        )
-
-        step_generator = StepCandidateGeneratorThroughAPI(
-            model=model,
-            detector=detector,
-            prefill_mode=config.model.prefill_mode,
-        )
-
->>>>>>> 51858920
+                prefill_mode=config.model.prefill_mode,
+            )
+
     else:
         raise ValueError(f"Model type {config.model.type} not supported")
 
     return model, step_generator
 
 
-<<<<<<< HEAD
 def create_tts_strategy(config, model, step_generator, scorer):
-    if config.strategy.type == "direct_online_best_of_n_reason_eval_separate":
-=======
-def create_tts_strategy(config, step_generator, scorer):
     if config.strategy.type == "online_best_of_n":
->>>>>>> 51858920
         strategy = StrategyOnlineBestOfN(
             step_generator=step_generator,
             scorer=scorer,
@@ -318,17 +235,16 @@
         strategy = StrategyDeepConf(
             model=model,
             mode=config.strategy.mode,
-            budget=config.strategy.budget,
-            window_size=config.strategy.get("window_size", 5),
-            temperature=config.generation.temperature,
-            top_p=config.generation.top_p,
-            max_tokens=config.generation.max_new_tokens,
-            top_logprobs=config.model.top_logprobs,
-            filter_method=config.strategy.filter_method,
-            warmup_traces=config.strategy.get("warmup_traces"),
-            total_budget=config.strategy.get("total_budget"),
-            confidence_percentile=config.strategy.get("confidence_percentile"),
-            confidence_threshold=config.strategy.get("confidence_threshold"),
+            budget=config.strategy.get("budget", 8),
+            warmup_traces=config.strategy.get("warmup_traces", 4),
+            total_budget=config.strategy.get("total_budget", 10),
+            confidence_percentile=config.strategy.get("confidence_percentile", 90),
+            window_size=config.strategy.get("window_size", 2048),
+            filter_method=config.strategy.get("filter_method", "top10"),
+            temperature=config.strategy.get("temperature", 0.7),
+            top_p=config.strategy.get("top_p", 1.0),
+            max_tokens=config.strategy.get("max_tokens", 512),
+            top_logprobs=config.strategy.get("top_logprobs", 20),
         )
 
     else:
@@ -365,21 +281,18 @@
         log.info(f"Sample {i+1}/{subset_size}")
         log.info(f"Question: {instance['question'][:200]}...")
 
-        # Extract and log gold answer
-        from llm_tts.datasets.gsm8k import extract_answer_from_gsm8k
-
-        gold_answer_num = extract_answer_from_gsm8k(instance["answer"])
-        log.info(f"Gold answer: {gold_answer_num}")
-
         # Generate trajectory
-        if prompt_template:
-            request = prompt_template.format(q=instance["question"])
-        else:
-            request = [
-                {"role": "system", "content": ""},
-                {"role": "user", "content": instance["question"]},
-            ]
-
+        request = [
+            {"role": "system", "content": ""},
+            {
+                "role": "user",
+                "content": (
+                    prompt_template.format(question=instance["question"])
+                    if prompt_template
+                    else instance["question"]
+                ),
+            },
+        ]
         result = strategy.generate_trajectory(request)
 
         # Extract generated answer (but don't check correctness yet)
@@ -427,6 +340,9 @@
     log.info("Phase 2: Checking correctness")
     log.info("=" * 60)
 
+    # Use DeepSeek verification
+    log.info(f"Using DeepSeek verification with {config.evaluator.n_threads} threads")
+
     # Load prompt template and ensure compatibility
     prompt_template = (
         load_prompt_template(config.dataset.prompt_file)
@@ -436,107 +352,59 @@
     if "{question}" in prompt_template:
         prompt_template = prompt_template.replace("{question}", "{q}")
 
-    # Check evaluation method from config (default: simple for GSM8K)
-    eval_method = config.get("eval_method", "simple")
-
-    if eval_method == "llm_judge":
-        # Use LLM-as-a-judge for verification
-        log.info(f"Using LLM-as-a-judge for verification: {config.evaluator.model}")
-
-        # Determine which API key to use based on provider (if specified) or base_url
-        provider = config.evaluator.get("provider", None)
-        if provider == "openrouter":
-            api_key_env = "OPENROUTER_API_KEY"
-        elif provider == "deepseek":
-            api_key_env = "DEEPSEEK_API_KEY"
-        elif provider == "openai":
-            api_key_env = "OPENAI_API_KEY"
-        else:
-            # Fallback: infer from base_url
-            if "openrouter" in config.evaluator.base_url:
-                api_key_env = "OPENROUTER_API_KEY"
-            elif "deepseek" in config.evaluator.base_url:
-                api_key_env = "DEEPSEEK_API_KEY"
-            else:
-                api_key_env = "OPENAI_API_KEY"
-
-        # Set the API key in the environment so OpenAIChat can pick it up
-        api_key = os.getenv(api_key_env)
-        if api_key:
-            os.environ["OPENAI_API_KEY"] = api_key
-
-        evaluator = EvaluatorGoldStandard(
-            prompt=prompt_template,
-            base_url=config.evaluator.base_url,
-            model=config.evaluator.model,
-            n_threads=config.evaluator.n_threads,
-            cache_path=os.path.expanduser("~/.cache"),
-        )
-
-        # Prepare data for batch processing
-        problems = []
-        solutions = []
-        gold_answers = []
-        result_indices = []
-
-        for i, result in enumerate(results):
-            if "error" not in result:
-                problems.append(result["question"])
-                solutions.append(result["generated_answer"])
-                gold_answers.append(result["gold_answer"])
-                result_indices.append(i)
-
-        if problems:
-            log.info(f"Verifying {len(problems)} solutions with LLM judge...")
-
-            try:
-                annotations = evaluator(problems, solutions, gold_answers)
-
-                for idx, (annotation, reply) in zip(result_indices, annotations):
-                    if np.isnan(annotation):
-                        log.warning(
-                            f"LLM judge returned unclear result for sample "
-                            f"{results[idx]['index']}, marking as incorrect"
-                        )
-                        results[idx]["is_correct"] = False
-                    else:
-                        results[idx]["is_correct"] = annotation == 0
-
+    # Create evaluator
+    evaluator = EvaluatorGoldStandard(
+        prompt=prompt_template,
+        base_url=config.evaluator.base_url,
+        model=config.evaluator.model,
+        n_threads=config.evaluator.n_threads,
+        cache_path=os.path.expanduser("~/.cache"),
+    )
+
+    # Prepare data for batch processing
+    problems = []
+    solutions = []
+    gold_answers = []
+    result_indices = []
+
+    # always process all results, since we have deepseek cache.
+    for i, result in enumerate(results):
+        if "error" not in result:
+            problems.append(result["question"])
+            solutions.append(result["generated_answer"])
+            gold_answers.append(result["gold_answer"])
+            result_indices.append(i)
+
+    if problems:
+        log.info(f"Verifying {len(problems)} solutions with DeepSeek...")
+
+        # Get annotations from DeepSeek
+        try:
+            annotations = evaluator(problems, solutions, gold_answers)
+
+            # Update results with correctness
+            for idx, annotation in zip(result_indices, annotations):
+                if np.isnan(annotation):
+                    log.warning(
+                        f"DeepSeek returned unclear result for sample "
+                        f"{results[idx]['index']}, marking as incorrect"
+                    )
+                    results[idx]["is_correct"] = False
+                else:
+                    results[idx]["is_correct"] = (
+                        annotation == 0
+                    )  # 0 = correct, 1 = incorrect
+
+                if (idx - result_indices[0]) % 10 == 0:
                     log.info(f"\nSample {results[idx]['index']}:")
-                    log.info(f"  LLM judge response:\n{reply}")
-                    log.info(f"  Correct: {results[idx]['is_correct']}")
-
-            except Exception as e:
-                log.error(f"Error during LLM judge verification: {e}")
-                for idx in result_indices:
-                    results[idx]["is_correct"] = False
-
-    else:
-        # Use simple numeric/string comparison (default for GSM8K)
-        log.info("Using simple answer comparison for verification")
-        from llm_tts.datasets.gsm8k import (
-            evaluate_gsm8k_answer,
-            extract_answer_from_gsm8k,
-        )
-        from llm_tts.utils.confidence import extract_answer
-
-        for i, result in enumerate(results):
-            if "error" not in result:
-                # Extract answer from gold answer (format: "#### 18")
-                gold_answer_num = extract_answer_from_gsm8k(result["gold_answer"])
-
-                # Extract answer from predicted text (format: "... \boxed{18} ...")
-                predicted_text = result.get("generated_answer", "")
-                predicted_answer = extract_answer(predicted_text)
-
-                # Compare answers
-                is_correct = evaluate_gsm8k_answer(predicted_answer, gold_answer_num)
-                results[i]["is_correct"] = is_correct
-
-                log.info(f"\nSample {result['index']}:")
-                log.info(f"  Predicted: {predicted_answer}")
-                log.info(f"  Gold: {gold_answer_num}")
-                log.info(f"  Correct: {is_correct}")
+                    log.info(f"DeepSeek annotation: {annotation}")
+                    log.info(f"Correct: {results[idx]['is_correct']}")
+
+        except Exception as e:
+            log.error(f"Error during DeepSeek verification: {e}")
+            # Fall back to marking all as incorrect
+            for idx in result_indices:
+                results[idx]["is_correct"] = False
 
     # Final save with correctness results
     save_path_file = Path(save_path) / "results.pt"
@@ -606,20 +474,6 @@
     log.info(
         f"Loading dataset: {config.dataset.dataset_path} ({config.dataset.dataset_split})"
     )
-
-    # Check if dataset is cached
-    cache_dir = config.system.hf_cache or os.path.expanduser(
-        "~/.cache/huggingface/datasets"
-    )
-    dataset_cache_name = config.dataset.dataset_path.replace("/", "___")
-    cache_exists = os.path.exists(os.path.join(cache_dir, dataset_cache_name))
-    if cache_exists:
-        log.info(f"Using cached dataset from: {cache_dir}")
-    else:
-        log.info(f"Downloading dataset to cache: {cache_dir}")
-
-    # Set offline mode to avoid network requests for cached datasets
-    os.environ["HF_DATASETS_OFFLINE"] = "1"
     dataset = load_dataset(
         config.dataset.dataset_path,
         config.dataset.dataset_config,
@@ -636,15 +490,11 @@
     )
 
     # Load model
-    model_name = config.model.get("model_name") or config.model.get("model_path")
-    log.info(f"Loading model: {model_name}")
+    log.info(f"Loading model: {config.model.model_path}")
     model, step_generator = create_model(config)
 
-    # Create scorer (skip for DeepConf)
-    if config.strategy.type != "deepconf":
-        scorer = create_scorer(config, model)
-    else:
-        scorer = None
+    # Create scorer
+    scorer = create_scorer(config, model)
 
     # Create tts strategy
     generator = create_tts_strategy(
