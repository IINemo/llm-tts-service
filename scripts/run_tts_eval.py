--- conflicted
+++ resolved
@@ -206,14 +206,6 @@
 
 
 def create_model(config):
-<<<<<<< HEAD
-    if config.model.type == "local":
-        scorer_type = config.scorer.type if config.scorer else None
-        if (
-            scorer_type == "uncertainty"
-            or scorer_type == "uncertainty_pd"
-        ):
-=======
     if config.model.type == "vllm":
         # vLLM backend - fast inference with PagedAttention
         if not VLLM_AVAILABLE:
@@ -259,7 +251,6 @@
     elif config.model.type == "local":
         scorer_type = config.scorer.type if config.scorer else None
         if scorer_type == "uncertainty" or scorer_type == "uncertainty_pd":
->>>>>>> 968905d1
             log.info(
                 f"Loading uncertainty model: {config.scorer.uncertainty_model_creator}"
             )
@@ -593,24 +584,16 @@
         log.info("\n" + "=" * 60)
         log.info(f"FINAL ANSWER: {generated_text}")
         log.info(f"Gold answer:  {gold_answer_num}")
-<<<<<<< HEAD
-        log.info(f"Correct:      {'✓ YES' if str(generated_text) == str(gold_answer_num) else '✗ NO'}")
-=======
         log.info(
             f"Correct:      {'✓ YES' if str(generated_text) == str(gold_answer_num) else '✗ NO'}"
         )
->>>>>>> 968905d1
         log.info("-" * 60)
         log.info(f"Num traces: {len(result['steps'])}")
         if "validity_scores" in result and result["validity_scores"]:
             scores = result["validity_scores"]
-<<<<<<< HEAD
-            log.info(f"Confidence:  avg={np.mean(scores):.3f}, min={np.min(scores):.3f}, max={np.max(scores):.3f}")
-=======
             log.info(
                 f"Confidence:  avg={np.mean(scores):.3f}, min={np.min(scores):.3f}, max={np.max(scores):.3f}"
             )
->>>>>>> 968905d1
         log.info("=" * 60)
 
         # Store result WITHOUT correctness check
@@ -889,13 +872,9 @@
         if subset:
             end_idx = min(start_idx + subset, len(dataset))
         dataset = dataset.select(range(start_idx, end_idx))
-<<<<<<< HEAD
-        log.info(f"Dataset: using samples {start_idx} to {end_idx-1} ({len(dataset)} samples)")
-=======
         log.info(
             f"Dataset: using samples {start_idx} to {end_idx-1} ({len(dataset)} samples)"
         )
->>>>>>> 968905d1
 
     prompt_template = (
         load_prompt_template(config.dataset.prompt_file)
