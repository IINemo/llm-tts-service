--- conflicted
+++ resolved
@@ -632,66 +632,12 @@
     log.info(
         f"Loading dataset: {config.dataset.dataset_path} ({config.dataset.dataset_split})"
     )
-<<<<<<< HEAD
     dataset = load_dataset(
         config.dataset.dataset_path,
         config.dataset.dataset_config,
         split=config.dataset.dataset_split,
         cache_dir=config.system.hf_cache,
     )
-=======
-
-    # Check if dataset is cached
-    cache_dir = config.system.hf_cache or os.path.expanduser(
-        "~/.cache/huggingface/datasets"
-    )
-    dataset_cache_name = config.dataset.dataset_path.replace("/", "___")
-    cache_exists = os.path.exists(os.path.join(cache_dir, dataset_cache_name))
-    if cache_exists:
-        log.info(f"Using cached dataset from: {cache_dir}")
-    else:
-        log.info(f"Downloading dataset to cache: {cache_dir}")
-
-    # Set offline mode to avoid network requests for cached datasets
-    os.environ["HF_DATASETS_OFFLINE"] = "1"
-
-    # MATH dataset - needs special handling (concatenate multiple configs)
-    if config.dataset.dataset_path == "EleutherAI/hendrycks_math":
-        from datasets import concatenate_datasets, get_dataset_config_names
-
-        configs = get_dataset_config_names(config.dataset.dataset_path)
-        datasets_by_subset = {
-            cfg: load_dataset(
-                config.dataset.dataset_path,
-                cfg,
-                split=config.dataset.dataset_split,
-                cache_dir=config.system.hf_cache,
-            )
-            for cfg in configs
-        }
-        dataset = concatenate_datasets(list(datasets_by_subset.values()))
-        dataset = dataset.rename_columns({"problem": "question", "solution": "answer"})
-
-    # ProofNet dataset - needs column renaming
-    elif config.dataset.dataset_path == "hoskinson-center/proofnet":
-        dataset = load_dataset(
-            config.dataset.dataset_path,
-            split=config.dataset.dataset_split,
-            cache_dir=config.system.hf_cache,
-        )
-        dataset = dataset.rename_columns(
-            {"nl_statement": "question", "nl_proof": "answer"}
-        )
-
-    # Default: GSM8K and other standard datasets
-    else:
-        dataset = load_dataset(
-            config.dataset.dataset_path,
-            config.dataset.dataset_config,
-            split=config.dataset.dataset_split,
-            cache_dir=config.system.hf_cache,
-        )
->>>>>>> c582e2f0
     if config.dataset.subset:
         dataset = dataset.select(range(min(config.dataset.subset, len(dataset))))
 
@@ -716,22 +662,9 @@
     generator = create_tts_strategy(
         config=config, model=model, step_generator=step_generator, scorer=scorer
     )
-<<<<<<< HEAD
     
     processed_indices = set()
     results = [] # TODO: add logic for resuming from existing results
-=======
-
-    # Load existing results if resuming
-    if config.output.resume:
-        results, processed_indices = load_existing_results(
-            Path(output_dir) / "results.json", dataset
-        )
-    else:
-        results = []
-        processed_indices = set()
-
->>>>>>> c582e2f0
     # Generate trajectories
     results = generate_trajectories(
         results=results,
